/**
 * Licensed to the Apache Software Foundation (ASF) under one or more
 * contributor license agreements.  See the NOTICE file distributed with
 * this work for additional information regarding copyright ownership.
 * The ASF licenses this file to You under the Apache License, Version 2.0
 * (the "License"); you may not use this file except in compliance with
 * the License.  You may obtain a copy of the License at
 *
 *     http://www.apache.org/licenses/LICENSE-2.0
 *
 * Unless required by applicable law or agreed to in writing, software
 * distributed under the License is distributed on an "AS IS" BASIS,
 * WITHOUT WARRANTIES OR CONDITIONS OF ANY KIND, either express or implied.
 * See the License for the specific language governing permissions and
 * limitations under the License.
 */

package org.apache.solr.update;

import org.apache.lucene.document.Document;
import org.apache.solr.SolrTestCaseJ4;
import org.apache.solr.common.SolrException;
import org.apache.solr.common.SolrInputDocument;
import org.apache.solr.core.SolrCore;
import org.apache.solr.schema.FieldType;
import org.apache.solr.schema.IndexSchema;
import org.junit.BeforeClass;
import org.junit.Test;

/**
 * 
 *
 */
public class DocumentBuilderTest extends SolrTestCaseJ4 {

  @BeforeClass
  public static void beforeClass() throws Exception {
    initCore("solrconfig.xml", "schema.xml");
  }

  @Test
  public void testBuildDocument() throws Exception 
  {
    SolrCore core = h.getCore();
    
    // undefined field
    try {
      SolrInputDocument doc = new SolrInputDocument();
      doc.setField( "unknown field", 12345, 1.0f );
      DocumentBuilder.toDocument( doc, core.getSchema() );
      fail( "should throw an error" );
    }
    catch( SolrException ex ) {
      assertEquals( "should be bad request", 400, ex.code() );
    }
  }

  @Test
  public void testNullField() 
  {
    SolrCore core = h.getCore();
    
    // make sure a null value is not indexed
    SolrInputDocument doc = new SolrInputDocument();
    doc.addField( "name", null, 1.0f );
    Document out = DocumentBuilder.toDocument( doc, core.getSchema() );
    assertNull( out.get( "name" ) );
  }

  @Test
  public void testExceptions() 
  {
    SolrCore core = h.getCore();
    
    // make sure a null value is not indexed
    SolrInputDocument doc = new SolrInputDocument();
    doc.addField( "id", "123", 1.0f );
    doc.addField( "unknown", "something", 1.0f );
    try {
      DocumentBuilder.toDocument( doc, core.getSchema() );
      fail( "added an unknown field" );
    }
    catch( Exception ex ) {
      assertTrue( "should have document ID", ex.getMessage().indexOf( "doc=123" ) > 0 );
    }
    doc.remove( "unknown" );
    

    doc.addField( "weight", "not a number", 1.0f );
    try {
      DocumentBuilder.toDocument( doc, core.getSchema() );
      fail( "invalid 'float' field value" );
    }
    catch( Exception ex ) {
      assertTrue( "should have document ID", ex.getMessage().indexOf( "doc=123" ) > 0 );
      assertTrue( "cause is number format", ex.getCause() instanceof NumberFormatException );
    }
    
    // now make sure it is OK
    doc.setField( "weight", "1.34", 1.0f );
    DocumentBuilder.toDocument( doc, core.getSchema() );
  }

  @Test
  public void testMultiField() throws Exception {
    SolrCore core = h.getCore();

    // make sure a null value is not indexed
    SolrInputDocument doc = new SolrInputDocument();
    doc.addField( "home", "2.2,3.3", 1.0f );
    Document out = DocumentBuilder.toDocument( doc, core.getSchema() );
    assertNotNull( out.get( "home" ) );//contains the stored value and term vector, if there is one
    assertNotNull( out.getField( "home_0" + FieldType.POLY_FIELD_SEPARATOR + "double" ) );
    assertNotNull( out.getField( "home_1" + FieldType.POLY_FIELD_SEPARATOR + "double" ) );
  }
  
  @Test
  public void testCopyFieldWithDocumentBoost() {
    SolrCore core = h.getCore();
    IndexSchema schema = core.getSchema();
    assertFalse(schema.getField("title").omitNorms());
    assertTrue(schema.getField("title_stringNoNorms").omitNorms());
    SolrInputDocument doc = new SolrInputDocument();
    doc.setDocumentBoost(3f);
    doc.addField( "title", "mytitle");
    Document out = DocumentBuilder.toDocument( doc, core.getSchema() );
    assertNotNull( out.get( "title_stringNoNorms" ) );
    assertTrue("title_stringNoNorms has the omitNorms attribute set to true, if the boost is different than 1.0, it will fail",1.0f == out.getField( "title_stringNoNorms" ).boost() );
    assertTrue("It is OK that title has a boost of 3",3.0f == out.getField( "title" ).boost() );
  }
  
  
  @Test
  public void testCopyFieldWithFieldBoost() {
    SolrCore core = h.getCore();
    IndexSchema schema = core.getSchema();
    assertFalse(schema.getField("title").omitNorms());
    assertTrue(schema.getField("title_stringNoNorms").omitNorms());
    SolrInputDocument doc = new SolrInputDocument();
    doc.addField( "title", "mytitle", 3.0f );
    Document out = DocumentBuilder.toDocument( doc, core.getSchema() );
    assertNotNull( out.get( "title_stringNoNorms" ) );
    assertTrue("title_stringNoNorms has the omitNorms attribute set to true, if the boost is different than 1.0, it will fail",1.0f == out.getField( "title_stringNoNorms" ).boost() );
    assertTrue("It is OK that title has a boost of 3",3.0f == out.getField( "title" ).boost() );
  }
  
  @Test
  public void testWithPolyFieldsAndFieldBoost() {
    SolrCore core = h.getCore();
    IndexSchema schema = core.getSchema();
    assertFalse(schema.getField("store").omitNorms());
    assertTrue(schema.getField("store_0_coordinate").omitNorms());
    assertTrue(schema.getField("store_1_coordinate").omitNorms());
<<<<<<< HEAD
    
    SolrInputDocument doc = new SolrInputDocument();
    doc.addField( "store", "40.7143,-74.006", 3.0f );
    Document out = DocumentBuilder.toDocument( doc, core.getSchema() );
    assertNotNull( out.get( "store" ) );
=======
    assertFalse(schema.getField("amount").omitNorms());
    assertTrue(schema.getField("amount" + FieldType.POLY_FIELD_SEPARATOR + "_currency").omitNorms());
    assertTrue(schema.getField("amount" + FieldType.POLY_FIELD_SEPARATOR + "_amount_raw").omitNorms());
    
    SolrInputDocument doc = new SolrInputDocument();
    doc.addField( "store", "40.7143,-74.006", 3.0f );
    doc.addField( "amount", "10.5", 3.0f );
    Document out = DocumentBuilder.toDocument( doc, core.getSchema() );
    assertNotNull( out.get( "store" ) );
    assertNotNull( out.get( "amount" ) );
>>>>>>> 46742c7c
    assertNotNull(out.getField("store_0_coordinate"));
    //NOTE: As the subtypes have omitNorm=true, they must have boost=1F, otherwise this is going to fail when adding the doc to Lucene.
    assertTrue(1f == out.getField("store_0_coordinate").boost());
    assertTrue(1f == out.getField("store_1_coordinate").boost());
<<<<<<< HEAD
=======
    assertTrue(1f == out.getField("amount" + FieldType.POLY_FIELD_SEPARATOR + "_currency").boost());
    assertTrue(1f == out.getField("amount" + FieldType.POLY_FIELD_SEPARATOR + "_amount_raw").boost());
>>>>>>> 46742c7c
  }
  
  @Test
  public void testWithPolyFieldsAndDocumentBoost() {
    SolrCore core = h.getCore();
    IndexSchema schema = core.getSchema();
    assertFalse(schema.getField("store").omitNorms());
    assertTrue(schema.getField("store_0_coordinate").omitNorms());
    assertTrue(schema.getField("store_1_coordinate").omitNorms());
<<<<<<< HEAD
=======
    assertFalse(schema.getField("amount").omitNorms());
    assertTrue(schema.getField("amount" + FieldType.POLY_FIELD_SEPARATOR + "_currency").omitNorms());
    assertTrue(schema.getField("amount" + FieldType.POLY_FIELD_SEPARATOR + "_amount_raw").omitNorms());
>>>>>>> 46742c7c
    
    SolrInputDocument doc = new SolrInputDocument();
    doc.setDocumentBoost(3.0f);
    doc.addField( "store", "40.7143,-74.006");
<<<<<<< HEAD
=======
    doc.addField( "amount", "10.5");
>>>>>>> 46742c7c
    Document out = DocumentBuilder.toDocument( doc, core.getSchema() );
    assertNotNull( out.get( "store" ) );
    assertNotNull(out.getField("store_0_coordinate"));
    //NOTE: As the subtypes have omitNorm=true, they must have boost=1F, otherwise this is going to fail when adding the doc to Lucene.
    assertTrue(1f == out.getField("store_0_coordinate").boost());
    assertTrue(1f == out.getField("store_1_coordinate").boost());
<<<<<<< HEAD
=======
    assertTrue(1f == out.getField("amount" + FieldType.POLY_FIELD_SEPARATOR + "_currency").boost());
    assertTrue(1f == out.getField("amount" + FieldType.POLY_FIELD_SEPARATOR + "_amount_raw").boost());
>>>>>>> 46742c7c
  }
  
  /**
   * Its ok to boost a field if it has norms
   */
  public void testBoost() throws Exception {
    XmlDoc xml = new XmlDoc();
    xml.xml = "<doc>"
        + "<field name=\"id\">0</field>"
        + "<field name=\"title\" boost=\"3.0\">mytitle</field>"
        + "</doc>";
    assertNull(h.validateUpdate(add(xml, new String[0])));
  }
  
  /**
   * Its not ok to boost a field if it omits norms
   */
  public void testBoostOmitNorms() throws Exception {
    XmlDoc xml = new XmlDoc();
    xml.xml = "<doc>"
        + "<field name=\"id\">1</field>"
        + "<field name=\"title_stringNoNorms\" boost=\"3.0\">mytitle</field>"
        + "</doc>";
    try {
      assertNull(h.validateUpdate(add(xml, new String[0])));
      fail("didn't get expected exception for boosting omit norms field");
    } catch (SolrException expected) {
      // expected exception
    }
  }
  
  /**
   * Its ok to supply a document boost even if a field omits norms
   */
  public void testDocumentBoostOmitNorms() throws Exception {
    XmlDoc xml = new XmlDoc();
    xml.xml = "<doc boost=\"3.0\">"
        + "<field name=\"id\">2</field>"
        + "<field name=\"title_stringNoNorms\">mytitle</field>"
        + "</doc>";
    assertNull(h.validateUpdate(add(xml, new String[0])));
  }

}<|MERGE_RESOLUTION|>--- conflicted
+++ resolved
@@ -151,13 +151,6 @@
     assertFalse(schema.getField("store").omitNorms());
     assertTrue(schema.getField("store_0_coordinate").omitNorms());
     assertTrue(schema.getField("store_1_coordinate").omitNorms());
-<<<<<<< HEAD
-    
-    SolrInputDocument doc = new SolrInputDocument();
-    doc.addField( "store", "40.7143,-74.006", 3.0f );
-    Document out = DocumentBuilder.toDocument( doc, core.getSchema() );
-    assertNotNull( out.get( "store" ) );
-=======
     assertFalse(schema.getField("amount").omitNorms());
     assertTrue(schema.getField("amount" + FieldType.POLY_FIELD_SEPARATOR + "_currency").omitNorms());
     assertTrue(schema.getField("amount" + FieldType.POLY_FIELD_SEPARATOR + "_amount_raw").omitNorms());
@@ -168,16 +161,12 @@
     Document out = DocumentBuilder.toDocument( doc, core.getSchema() );
     assertNotNull( out.get( "store" ) );
     assertNotNull( out.get( "amount" ) );
->>>>>>> 46742c7c
     assertNotNull(out.getField("store_0_coordinate"));
     //NOTE: As the subtypes have omitNorm=true, they must have boost=1F, otherwise this is going to fail when adding the doc to Lucene.
     assertTrue(1f == out.getField("store_0_coordinate").boost());
     assertTrue(1f == out.getField("store_1_coordinate").boost());
-<<<<<<< HEAD
-=======
     assertTrue(1f == out.getField("amount" + FieldType.POLY_FIELD_SEPARATOR + "_currency").boost());
     assertTrue(1f == out.getField("amount" + FieldType.POLY_FIELD_SEPARATOR + "_amount_raw").boost());
->>>>>>> 46742c7c
   }
   
   @Test
@@ -187,31 +176,22 @@
     assertFalse(schema.getField("store").omitNorms());
     assertTrue(schema.getField("store_0_coordinate").omitNorms());
     assertTrue(schema.getField("store_1_coordinate").omitNorms());
-<<<<<<< HEAD
-=======
     assertFalse(schema.getField("amount").omitNorms());
     assertTrue(schema.getField("amount" + FieldType.POLY_FIELD_SEPARATOR + "_currency").omitNorms());
     assertTrue(schema.getField("amount" + FieldType.POLY_FIELD_SEPARATOR + "_amount_raw").omitNorms());
->>>>>>> 46742c7c
     
     SolrInputDocument doc = new SolrInputDocument();
     doc.setDocumentBoost(3.0f);
     doc.addField( "store", "40.7143,-74.006");
-<<<<<<< HEAD
-=======
     doc.addField( "amount", "10.5");
->>>>>>> 46742c7c
     Document out = DocumentBuilder.toDocument( doc, core.getSchema() );
     assertNotNull( out.get( "store" ) );
     assertNotNull(out.getField("store_0_coordinate"));
     //NOTE: As the subtypes have omitNorm=true, they must have boost=1F, otherwise this is going to fail when adding the doc to Lucene.
     assertTrue(1f == out.getField("store_0_coordinate").boost());
     assertTrue(1f == out.getField("store_1_coordinate").boost());
-<<<<<<< HEAD
-=======
     assertTrue(1f == out.getField("amount" + FieldType.POLY_FIELD_SEPARATOR + "_currency").boost());
     assertTrue(1f == out.getField("amount" + FieldType.POLY_FIELD_SEPARATOR + "_amount_raw").boost());
->>>>>>> 46742c7c
   }
   
   /**
