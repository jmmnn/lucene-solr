--- conflicted
+++ resolved
@@ -441,11 +441,6 @@
   }
 
   /**
-<<<<<<< HEAD
-   * @param cmd
-   * @param cloneDoc needs the version if it's assigned
-=======
->>>>>>> 6c9ab7eb
    * @return whether or not to drop this cmd
    * @throws IOException If there is a low-level I/O error.
    */
