--- conflicted
+++ resolved
@@ -108,13 +108,8 @@
       return false;
     }
     DataInputStream in = new DataInputStream(new FileInputStream(data));
-<<<<<<< HEAD
-    try {
-      TSTNode root = trie.new TSTNode('\0', null);
-=======
     TSTNode root = trie.new TSTNode('\0', null);
     try {
->>>>>>> 8ffb082e
       readRecursively(in, root);
       trie.setRoot(root);
     } finally {
@@ -159,10 +154,7 @@
     DataOutputStream out = new DataOutputStream(new FileOutputStream(data));
     try {
       writeRecursively(out, root);
-<<<<<<< HEAD
-=======
       out.flush();
->>>>>>> 8ffb082e
     } finally {
       out.close();
     }
