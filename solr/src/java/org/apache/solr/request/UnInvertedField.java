/**
 * Licensed to the Apache Software Foundation (ASF) under one or more
 * contributor license agreements.  See the NOTICE file distributed with
 * this work for additional information regarding copyright ownership.
 * The ASF licenses this file to You under the Apache License, Version 2.0
 * (the "License"); you may not use this file except in compliance with
 * the License.  You may obtain a copy of the License at
 *
 *     http://www.apache.org/licenses/LICENSE-2.0
 *
 * Unless required by applicable law or agreed to in writing, software
 * distributed under the License is distributed on an "AS IS" BASIS,
 * WITHOUT WARRANTIES OR CONDITIONS OF ANY KIND, either express or implied.
 * See the License for the specific language governing permissions and
 * limitations under the License.
 */

package org.apache.solr.request;

import org.apache.lucene.search.FieldCache;
import org.apache.lucene.index.DocTermOrds;
import org.apache.lucene.index.Term;
import org.apache.lucene.index.TermsEnum;
import org.apache.lucene.search.TermQuery;
import org.apache.lucene.search.TermRangeQuery;
<<<<<<< HEAD
import org.apache.lucene.util.*;
=======
import org.apache.lucene.util.StringHelper;
>>>>>>> fe0ffb1a
import org.apache.noggit.CharArr;
import org.apache.solr.common.params.FacetParams;
import org.apache.solr.common.util.NamedList;
import org.apache.solr.common.SolrException;
import org.apache.solr.core.SolrCore;

import org.apache.solr.schema.FieldType;
import org.apache.solr.schema.TrieField;
import org.apache.solr.search.*;
import org.apache.solr.util.ByteUtils;
import org.apache.solr.util.LongPriorityQueue;
import org.apache.solr.util.PrimUtils;
import org.apache.solr.handler.component.StatsValues;
import org.apache.solr.handler.component.FieldFacetStats;
<<<<<<< HEAD
=======
import org.apache.lucene.util.OpenBitSet;
import org.apache.lucene.util.BytesRef;
>>>>>>> fe0ffb1a

import java.io.IOException;
import java.util.HashMap;
import java.util.LinkedHashMap;
import java.util.Map;

import java.util.concurrent.atomic.AtomicLong;

/**
 *
 * Final form of the un-inverted field:
 *   Each document points to a list of term numbers that are contained in that document.
 *
 *   Term numbers are in sorted order, and are encoded as variable-length deltas from the
 *   previous term number.  Real term numbers start at 2 since 0 and 1 are reserved.  A
 *   term number of 0 signals the end of the termNumber list.
 *
 *   There is a single int[maxDoc()] which either contains a pointer into a byte[] for
 *   the termNumber lists, or directly contains the termNumber list if it fits in the 4
 *   bytes of an integer.  If the first byte in the integer is 1, the next 3 bytes
 *   are a pointer into a byte[] where the termNumber list starts.
 *
 *   There are actually 256 byte arrays, to compensate for the fact that the pointers
 *   into the byte arrays are only 3 bytes long.  The correct byte array for a document
 *   is a function of it's id.
 *
 *   To save space and speed up faceting, any term that matches enough documents will
 *   not be un-inverted... it will be skipped while building the un-inverted field structure,
 *   and will use a set intersection method during faceting.
 *
 *   To further save memory, the terms (the actual string values) are not all stored in
 *   memory, but a TermIndex is used to convert term numbers to term values only
 *   for the terms needed after faceting has completed.  Only every 128th term value
 *   is stored, along with it's corresponding term number, and this is used as an
 *   index to find the closest term and iterate until the desired number is hit (very
 *   much like Lucene's own internal term index).
 *
 */
public class UnInvertedField extends DocTermOrds {
  private static int TNUM_OFFSET=2;

  static class TopTerm {
    BytesRef term;
    int termNum;

    long memSize() {
      return 8 +   // obj header
             8 + 8 +term.length +  //term
             4;    // int
    }
  }

  long memsz;
  final AtomicLong use = new AtomicLong(); // number of uses

  int[] maxTermCounts = new int[1024];

  final Map<Integer,TopTerm> bigTerms = new LinkedHashMap<Integer,TopTerm>();

  private SolrIndexSearcher.DocsEnumState deState;
  private final SolrIndexSearcher searcher;

  @Override
  protected void visitTerm(TermsEnum te, int termNum) throws IOException {

    if (termNum >= maxTermCounts.length) {
      // resize by doubling - for very large number of unique terms, expanding
      // by 4K and resultant GC will dominate uninvert times.  Resize at end if material
      int[] newMaxTermCounts = new int[maxTermCounts.length*2];
      System.arraycopy(maxTermCounts, 0, newMaxTermCounts, 0, termNum);
      maxTermCounts = newMaxTermCounts;
    }

    final BytesRef term = te.term();

    if (te.docFreq() > maxTermDocFreq) {
      TopTerm topTerm = new TopTerm();
      topTerm.term = new BytesRef(term);
      topTerm.termNum = termNum;
      bigTerms.put(topTerm.termNum, topTerm);

      if (deState == null) {
        deState = new SolrIndexSearcher.DocsEnumState();
        deState.fieldName = StringHelper.intern(field);
        // deState.termsEnum = te.tenum;
        deState.termsEnum = te;  // TODO: check for MultiTermsEnum in SolrIndexSearcher could now fail?
        deState.docsEnum = docsEnum;
        deState.minSetSizeCached = maxTermDocFreq;
      }
      docsEnum = deState.docsEnum;
      DocSet set = searcher.getDocSet(deState);
      maxTermCounts[termNum] = set.size();
    }
  }

  @Override
  protected void setActualDocFreq(int termNum, int docFreq) {
    maxTermCounts[termNum] = docFreq;
  }

  public long memSize() {
    // can cache the mem size since it shouldn't change
    if (memsz!=0) return memsz;
    long sz = super.ramUsedInBytes();
    sz += 8*8 + 32; // local fields
    sz += bigTerms.size() * 64;
    for (TopTerm tt : bigTerms.values()) {
      sz += tt.memSize();
    }
    if (maxTermCounts != null)
      sz += maxTermCounts.length * 4;
    if (indexedTermsArray != null) {
      // assume 8 byte references?
      sz += 8+8+8+8+(indexedTermsArray.length<<3)+sizeOfIndexedStrings;
    }
    memsz = sz;
    return sz;
  }

  public UnInvertedField(String field, SolrIndexSearcher searcher) throws IOException {
<<<<<<< HEAD
    this.field = field;
    this.ti = new TermIndex(field,
            TrieField.getMainValuePrefix(searcher.getSchema().getFieldType(field)));
    uninvert(searcher);
  }


  private void uninvert(SolrIndexSearcher searcher) throws IOException {
    long startTime = System.currentTimeMillis();

    IndexReader reader = searcher.getIndexReader();
    int maxDoc = reader.maxDoc();

    int[] index = new int[maxDoc];       // immediate term numbers, or the index into the byte[] representing the last number
    this.index = index;
    final int[] lastTerm = new int[maxDoc];    // last term we saw for this document
    final byte[][] bytes = new byte[maxDoc][]; // list of term numbers for the doc (delta encoded vInts)
    maxTermCounts = new int[1024];

    NumberedTermsEnum te = ti.getEnumerator(reader);

    // threshold, over which we use set intersections instead of counting
    // to (1) save memory, and (2) speed up faceting.
    // Add 2 for testing purposes so that there will always be some terms under
    // the threshold even when the index is very small.
    int threshold = maxDoc / 20 + 2;
    // threshold = 2000000000; //////////////////////////////// USE FOR TESTING

    // we need a minimum of 9 bytes, but round up to 12 since the space would
    // be wasted with most allocators anyway.
    byte[] tempArr = new byte[12];

    //
    // enumerate all terms, and build an intermediate form of the un-inverted field.
    //
    // During this intermediate form, every document has a (potential) byte[]
    // and the int[maxDoc()] array either contains the termNumber list directly
    // or the *end* offset of the termNumber list in it's byte array (for faster
    // appending and faster creation of the final form).
    //
    // idea... if things are too large while building, we could do a range of docs
    // at a time (but it would be a fair amount slower to build)
    // could also do ranges in parallel to take advantage of multiple CPUs

    // OPTIONAL: remap the largest df terms to the lowest 128 (single byte)
    // values.  This requires going over the field first to find the most
    // frequent terms ahead of time.

    SolrIndexSearcher.DocsEnumState deState = null;

    for (;;) {
      BytesRef t = te.term();
      if (t==null) break;

      int termNum = te.getTermNumber();

      if (termNum >= maxTermCounts.length) {
        // resize by doubling - for very large number of unique terms, expanding
        // by 4K and resultant GC will dominate uninvert times.  Resize at end if material
        int[] newMaxTermCounts = new int[maxTermCounts.length*2];
        System.arraycopy(maxTermCounts, 0, newMaxTermCounts, 0, termNum);
        maxTermCounts = newMaxTermCounts;
      }

      int df = te.docFreq();
      if (df >= threshold) {
        TopTerm topTerm = new TopTerm();
        topTerm.term = new BytesRef(t);
        topTerm.termNum = termNum;
        bigTerms.put(topTerm.termNum, topTerm);

        if (deState == null) {
          deState = new SolrIndexSearcher.DocsEnumState();
          deState.fieldName = StringHelper.intern(field);
          deState.termsEnum = te.tenum;
          deState.docsEnum = te.docsEnum;
          deState.minSetSizeCached = threshold;
        }
        DocSet set = searcher.getDocSet(deState);
        te.docsEnum = deState.docsEnum;

        maxTermCounts[termNum] = set.size();

        te.next();
        continue;
      }

      termsInverted++;

      DocsEnum docsEnum = te.getDocsEnum();

      DocsEnum.BulkReadResult bulkResult = docsEnum.getBulkResult();

      for(;;) {
        int n = docsEnum.read();
        if (n <= 0) break;

        maxTermCounts[termNum] += n;

        for (int i=0; i<n; i++) {
          termInstances++;
          int doc = bulkResult.docs.ints[i];
          // add 2 to the term number to make room for special reserved values:
          // 0 (end term) and 1 (index into byte array follows)
          int delta = termNum - lastTerm[doc] + TNUM_OFFSET;
          lastTerm[doc] = termNum;
          int val = index[doc];

          if ((val & 0xff)==1) {
            // index into byte array (actually the end of
            // the doc-specific byte[] when building)
            int pos = val >>> 8;
            int ilen = vIntSize(delta);
            byte[] arr = bytes[doc];
            int newend = pos+ilen;
            if (newend > arr.length) {
              // We avoid a doubling strategy to lower memory usage.
              // this faceting method isn't for docs with many terms.
              // In hotspot, objects have 2 words of overhead, then fields, rounded up to a 64-bit boundary.
              // TODO: figure out what array lengths we can round up to w/o actually using more memory
              // (how much space does a byte[] take up?  Is data preceded by a 32 bit length only?
              // It should be safe to round up to the nearest 32 bits in any case.
              int newLen = (newend + 3) & 0xfffffffc;  // 4 byte alignment
              byte[] newarr = new byte[newLen];
              System.arraycopy(arr, 0, newarr, 0, pos);
              arr = newarr;
              bytes[doc] = newarr;
            }
            pos = writeInt(delta, arr, pos);
            index[doc] = (pos<<8) | 1;  // update pointer to end index in byte[]
          } else {
            // OK, this int has data in it... find the end (a zero starting byte - not
            // part of another number, hence not following a byte with the high bit set).
            int ipos;
            if (val==0) {
              ipos=0;
            } else if ((val & 0x0000ff80)==0) {
              ipos=1;
            } else if ((val & 0x00ff8000)==0) {
              ipos=2;
            } else if ((val & 0xff800000)==0) {
              ipos=3;
            } else {
              ipos=4;
            }

            int endPos = writeInt(delta, tempArr, ipos);
            if (endPos <= 4) {
              // value will fit in the integer... move bytes back
              for (int j=ipos; j<endPos; j++) {
                val |= (tempArr[j] & 0xff) << (j<<3);
              }
              index[doc] = val;
            } else {
              // value won't fit... move integer into byte[]
              for (int j=0; j<ipos; j++) {
                tempArr[j] = (byte)val;
                val >>>=8;
              }
              // point at the end index in the byte[]
              index[doc] = (endPos<<8) | 1;
              bytes[doc] = tempArr;
              tempArr = new byte[12];
            }

          }

=======
    super(field,
          // threshold, over which we use set intersections instead of counting
          // to (1) save memory, and (2) speed up faceting.
          // Add 2 for testing purposes so that there will always be some terms under
          // the threshold even when the index is very
          // small.
          searcher.maxDoc()/20 + 2,
          DEFAULT_INDEX_INTERVAL_BITS);
    //System.out.println("maxTermDocFreq=" + maxTermDocFreq + " maxDoc=" + searcher.maxDoc());

    final String prefix = TrieField.getMainValuePrefix(searcher.getSchema().getFieldType(field));
    this.searcher = searcher;
    try {
      uninvert(searcher.getIndexReader(), prefix == null ? null : new BytesRef(prefix));
    } catch (IllegalStateException ise) {
      throw new SolrException(SolrException.ErrorCode.BAD_REQUEST, ise.getMessage());
    }
    if (tnums != null) {
      for(byte[] target : tnums) {
        if (target != null && target.length > (1<<24)*.9) {
          SolrCore.log.warn("Approaching too many values for UnInvertedField faceting on field '"+field+"' : bucket size=" + target.length);
>>>>>>> fe0ffb1a
        }
      }
    }

    // free space if outrageously wasteful (tradeoff memory/cpu) 
    if ((maxTermCounts.length - numTermsInField) > 1024) { // too much waste!
      int[] newMaxTermCounts = new int[numTermsInField];
      System.arraycopy(maxTermCounts, 0, newMaxTermCounts, 0, numTermsInField);
      maxTermCounts = newMaxTermCounts;
    }

    SolrCore.log.info("UnInverted multi-valued field " + toString());
    //System.out.println("CREATED: " + toString() + " ti.index=" + ti.index);
  }

  public int getNumTerms() {
    return numTermsInField;
  }

  public NamedList<Integer> getCounts(SolrIndexSearcher searcher, DocSet baseDocs, int offset, int limit, Integer mincount, boolean missing, String sort, String prefix) throws IOException {
    use.incrementAndGet();

    FieldType ft = searcher.getSchema().getFieldType(field);

    NamedList<Integer> res = new NamedList<Integer>();  // order is important

    DocSet docs = baseDocs;
    int baseSize = docs.size();
    int maxDoc = searcher.maxDoc();

    //System.out.println("GET COUNTS field=" + field + " baseSize=" + baseSize + " minCount=" + mincount + " maxDoc=" + maxDoc + " numTermsInField=" + numTermsInField);
    if (baseSize >= mincount) {

      final int[] index = this.index;
      // tricky: we add more more element than we need because we will reuse this array later
      // for ordering term ords before converting to term labels.
      final int[] counts = new int[numTermsInField + 1];

      //
      // If there is prefix, find it's start and end term numbers
      //
      int startTerm = 0;
      int endTerm = numTermsInField;  // one past the end

      TermsEnum te = getOrdTermsEnum(searcher.getIndexReader());
      if (prefix != null && prefix.length() > 0) {
        BytesRef prefixBr = new BytesRef(prefix);
        if (te.seek(prefixBr, true) == TermsEnum.SeekStatus.END) {
          startTerm = numTermsInField;
        } else {
          startTerm = (int) te.ord();
        }
        prefixBr.append(ByteUtils.bigTerm);
        if (te.seek(prefixBr, true) == TermsEnum.SeekStatus.END) {
          endTerm = numTermsInField;
        } else {
          endTerm = (int) te.ord();
        }
      }

      /***********
      // Alternative 2: get the docSet of the prefix (could take a while) and
      // then do the intersection with the baseDocSet first.
      if (prefix != null && prefix.length() > 0) {
        docs = searcher.getDocSet(new ConstantScorePrefixQuery(new Term(field, ft.toInternal(prefix))), docs);
        // The issue with this method are problems of returning 0 counts for terms w/o
        // the prefix.  We can't just filter out those terms later because it may
        // mean that we didn't collect enough terms in the queue (in the sorted case).
      }
      ***********/

      boolean doNegative = baseSize > maxDoc >> 1 && termInstances > 0
              && startTerm==0 && endTerm==numTermsInField
              && docs instanceof BitDocSet;

      if (doNegative) {
        OpenBitSet bs = (OpenBitSet)((BitDocSet)docs).getBits().clone();
        bs.flip(0, maxDoc);
        // TODO: when iterator across negative elements is available, use that
        // instead of creating a new bitset and inverting.
        docs = new BitDocSet(bs, maxDoc - baseSize);
        // simply negating will mean that we have deleted docs in the set.
        // that should be OK, as their entries in our table should be empty.
        //System.out.println("  NEG");
      }

      // For the biggest terms, do straight set intersections
      for (TopTerm tt : bigTerms.values()) {
        //System.out.println("  do big termNum=" + tt.termNum + " term=" + tt.term.utf8ToString());
        // TODO: counts could be deferred if sorted==false
        if (tt.termNum >= startTerm && tt.termNum < endTerm) {
          counts[tt.termNum] = searcher.numDocs(new TermQuery(new Term(field, tt.term)), docs);
          //System.out.println("    count=" + counts[tt.termNum]);
        } else {
          //System.out.println("SKIP term=" + tt.termNum);
        }
      }

      // TODO: we could short-circuit counting altogether for sorted faceting
      // where we already have enough terms from the bigTerms

      // TODO: we could shrink the size of the collection array, and
      // additionally break when the termNumber got above endTerm, but
      // it would require two extra conditionals in the inner loop (although
      // they would be predictable for the non-prefix case).
      // Perhaps a different copy of the code would be warranted.

      if (termInstances > 0) {
        DocIterator iter = docs.iterator();
        while (iter.hasNext()) {
          int doc = iter.nextDoc();
          //System.out.println("iter doc=" + doc);
          int code = index[doc];

          if ((code & 0xff)==1) {
            //System.out.println("  ptr");
            int pos = code>>>8;
            int whichArray = (doc >>> 16) & 0xff;
            byte[] arr = tnums[whichArray];
            int tnum = 0;
            for(;;) {
              int delta = 0;
              for(;;) {
                byte b = arr[pos++];
                delta = (delta << 7) | (b & 0x7f);
                if ((b & 0x80) == 0) break;
              }
              if (delta == 0) break;
              tnum += delta - TNUM_OFFSET;
              //System.out.println("    tnum=" + tnum);
              counts[tnum]++;
            }
          } else {
            //System.out.println("  inlined");
            int tnum = 0;
            int delta = 0;
            for (;;) {
              delta = (delta << 7) | (code & 0x7f);
              if ((code & 0x80)==0) {
                if (delta==0) break;
                tnum += delta - TNUM_OFFSET;
                //System.out.println("    tnum=" + tnum);
                counts[tnum]++;
                delta = 0;
              }
              code >>>= 8;
            }
          }
        }
      }

      CharArr spare = new CharArr();

      int off=offset;
      int lim=limit>=0 ? limit : Integer.MAX_VALUE;

      if (sort.equals(FacetParams.FACET_SORT_COUNT) || sort.equals(FacetParams.FACET_SORT_COUNT_LEGACY)) {
        int maxsize = limit>0 ? offset+limit : Integer.MAX_VALUE-1;
        maxsize = Math.min(maxsize, numTermsInField);
        LongPriorityQueue queue = new LongPriorityQueue(Math.min(maxsize,1000), maxsize, Long.MIN_VALUE);

        int min=mincount-1;  // the smallest value in the top 'N' values
        //System.out.println("START=" + startTerm + " END=" + endTerm);
        for (int i=startTerm; i<endTerm; i++) {
          int c = doNegative ? maxTermCounts[i] - counts[i] : counts[i];
          if (c>min) {
            // NOTE: we use c>min rather than c>=min as an optimization because we are going in
            // index order, so we already know that the keys are ordered.  This can be very
            // important if a lot of the counts are repeated (like zero counts would be).

            // smaller term numbers sort higher, so subtract the term number instead
            long pair = (((long)c)<<32) + (Integer.MAX_VALUE - i);
            boolean displaced = queue.insert(pair);
            if (displaced) min=(int)(queue.top() >>> 32);
          }
        }

        // now select the right page from the results

        // if we are deep paging, we don't have to order the highest "offset" counts.
        int collectCount = Math.max(0, queue.size() - off);
        assert collectCount <= lim;

        // the start and end indexes of our list "sorted" (starting with the highest value)
        int sortedIdxStart = queue.size() - (collectCount - 1);
        int sortedIdxEnd = queue.size() + 1;
        final long[] sorted = queue.sort(collectCount);

        final int[] indirect = counts;  // reuse the counts array for the index into the tnums array
        assert indirect.length >= sortedIdxEnd;

        for (int i=sortedIdxStart; i<sortedIdxEnd; i++) {
          long pair = sorted[i];
          int c = (int)(pair >>> 32);
          int tnum = Integer.MAX_VALUE - (int)pair;

          indirect[i] = i;   // store the index for indirect sorting
          sorted[i] = tnum;  // reuse the "sorted" array to store the term numbers for indirect sorting

          // add a null label for now... we'll fill it in later.
          res.add(null, c);
        }

        // now sort the indexes by the term numbers
        PrimUtils.sort(sortedIdxStart, sortedIdxEnd, indirect, new PrimUtils.IntComparator() {
          @Override
          public int compare(int a, int b) {
            return (int)sorted[a] - (int)sorted[b];
          }

          @Override
          public boolean lessThan(int a, int b) {
            return sorted[a] < sorted[b];
          }

          @Override
          public boolean equals(int a, int b) {
            return sorted[a] == sorted[b];
          }
        });

        // convert the term numbers to term values and set
        // as the label
        //System.out.println("sortStart=" + sortedIdxStart + " end=" + sortedIdxEnd);
        for (int i=sortedIdxStart; i<sortedIdxEnd; i++) {
          int idx = indirect[i];
          int tnum = (int)sorted[idx];
          String label = getReadableValue(getTermValue(te, tnum), ft, spare);
          //System.out.println("  label=" + label);
          res.setName(idx - sortedIdxStart, label);
        }

      } else {
        // add results in index order
        int i=startTerm;
        if (mincount<=0) {
          // if mincount<=0, then we won't discard any terms and we know exactly
          // where to start.
          i=startTerm+off;
          off=0;
        }

        for (; i<endTerm; i++) {
          int c = doNegative ? maxTermCounts[i] - counts[i] : counts[i];
          if (c<mincount || --off>=0) continue;
          if (--lim<0) break;

          String label = getReadableValue(getTermValue(te, i), ft, spare);
          res.add(label, c);
        }
      }
    }


    if (missing) {
      // TODO: a faster solution for this?
      res.add(null, SimpleFacets.getFieldMissingCount(searcher, baseDocs, field));
    }

    //System.out.println("  res=" + res);

    return res;
  }

  /**
   * Collect statistics about the UninvertedField.  Code is very similar to {@link #getCounts(org.apache.solr.search.SolrIndexSearcher, org.apache.solr.search.DocSet, int, int, Integer, boolean, String, String)}
   * It can be used to calculate stats on multivalued fields.
   * <p/>
   * This method is mainly used by the {@link org.apache.solr.handler.component.StatsComponent}.
   *
   * @param searcher The Searcher to use to gather the statistics
   * @param baseDocs The {@link org.apache.solr.search.DocSet} to gather the stats on
   * @param facet One or more fields to facet on.
   * @return The {@link org.apache.solr.handler.component.StatsValues} collected
   * @throws IOException
   */
  public StatsValues getStats(SolrIndexSearcher searcher, DocSet baseDocs, String[] facet) throws IOException {
    //this function is ripped off nearly wholesale from the getCounts function to use
    //for multiValued fields within the StatsComponent.  may be useful to find common
    //functionality between the two and refactor code somewhat
    use.incrementAndGet();

    StatsValues allstats = new StatsValues();


    DocSet docs = baseDocs;
    int baseSize = docs.size();
    int maxDoc = searcher.maxDoc();

    if (baseSize <= 0) return allstats;

    FieldType ft = searcher.getSchema().getFieldType(field);

    DocSet missing = docs.andNot( searcher.getDocSet(new TermRangeQuery(field, null, null, false, false)) );

    int i = 0;
    final FieldFacetStats[] finfo = new FieldFacetStats[facet.length];
    //Initialize facetstats, if facets have been passed in
    FieldCache.DocTermsIndex si;
    for (String f : facet) {
      FieldType facet_ft = searcher.getSchema().getFieldType(f);
      try {
        si = FieldCache.DEFAULT.getTermsIndex(searcher.getIndexReader(), f);
      }
      catch (IOException e) {
        throw new RuntimeException("failed to open field cache for: " + f, e);
      }
      finfo[i] = new FieldFacetStats(f, si, facet_ft, numTermsInField);
      i++;
    }

    final int[] index = this.index;
    final int[] counts = new int[numTermsInField];//keep track of the number of times we see each word in the field for all the documents in the docset

    TermsEnum te = getOrdTermsEnum(searcher.getIndexReader());

    boolean doNegative = false;
    if (finfo.length == 0) {
      //if we're collecting statistics with a facet field, can't do inverted counting
      doNegative = baseSize > maxDoc >> 1 && termInstances > 0
              && docs instanceof BitDocSet;
    }

    if (doNegative) {
      OpenBitSet bs = (OpenBitSet) ((BitDocSet) docs).getBits().clone();
      bs.flip(0, maxDoc);
      // TODO: when iterator across negative elements is available, use that
      // instead of creating a new bitset and inverting.
      docs = new BitDocSet(bs, maxDoc - baseSize);
      // simply negating will mean that we have deleted docs in the set.
      // that should be OK, as their entries in our table should be empty.
    }

    // For the biggest terms, do straight set intersections
    for (TopTerm tt : bigTerms.values()) {
      // TODO: counts could be deferred if sorted==false
      if (tt.termNum >= 0 && tt.termNum < numTermsInField) {
        final Term t = new Term(field, tt.term);
        if (finfo.length == 0) {
          counts[tt.termNum] = searcher.numDocs(new TermQuery(t), docs);
        } else {
          //COULD BE VERY SLOW
          //if we're collecting stats for facet fields, we need to iterate on all matching documents
          DocSet bigTermDocSet = searcher.getDocSet(new TermQuery(t)).intersection(docs);
          DocIterator iter = bigTermDocSet.iterator();
          while (iter.hasNext()) {
            int doc = iter.nextDoc();
            counts[tt.termNum]++;
            for (FieldFacetStats f : finfo) {
              f.facetTermNum(doc, tt.termNum);
            }
          }
        }
      }
    }


    if (termInstances > 0) {
      DocIterator iter = docs.iterator();
      while (iter.hasNext()) {
        int doc = iter.nextDoc();
        int code = index[doc];

        if ((code & 0xff) == 1) {
          int pos = code >>> 8;
          int whichArray = (doc >>> 16) & 0xff;
          byte[] arr = tnums[whichArray];
          int tnum = 0;
          for (; ;) {
            int delta = 0;
            for (; ;) {
              byte b = arr[pos++];
              delta = (delta << 7) | (b & 0x7f);
              if ((b & 0x80) == 0) break;
            }
            if (delta == 0) break;
            tnum += delta - TNUM_OFFSET;
            counts[tnum]++;
            for (FieldFacetStats f : finfo) {
              f.facetTermNum(doc, tnum);
            }
          }
        } else {
          int tnum = 0;
          int delta = 0;
          for (; ;) {
            delta = (delta << 7) | (code & 0x7f);
            if ((code & 0x80) == 0) {
              if (delta == 0) break;
              tnum += delta - TNUM_OFFSET;
              counts[tnum]++;
              for (FieldFacetStats f : finfo) {
                f.facetTermNum(doc, tnum);
              }
              delta = 0;
            }
            code >>>= 8;
          }
        }
      }
    }

    // add results in index order
    CharArr spare = new CharArr();

    for (i = 0; i < numTermsInField; i++) {
      int c = doNegative ? maxTermCounts[i] - counts[i] : counts[i];
      if (c == 0) continue;
      String label = getReadableValue(getTermValue(te, i), ft, spare);
      // TODO: we should avoid this re-parse
      Double value = Double.parseDouble(label);

      allstats.accumulate(value, c);
      //as we've parsed the termnum into a value, lets also accumulate fieldfacet statistics
      for (FieldFacetStats f : finfo) {
        f.accumulateTermNum(i, value);
      }
    }

    int c = missing.size();
    allstats.addMissing(c);

    if (finfo.length > 0) {
      allstats.facets = new HashMap<String, Map<String, StatsValues>>();
      for (FieldFacetStats f : finfo) {
        Map<String, StatsValues> facetStatsValues = f.facetStatsValues;
        FieldType facetType = searcher.getSchema().getFieldType(f.name);
        for (Map.Entry<String,StatsValues> entry : facetStatsValues.entrySet()) {
          String termLabel = entry.getKey();
          int missingCount = searcher.numDocs(new TermQuery(new Term(f.name, facetType.toInternal(termLabel))), missing);
          entry.getValue().addMissing(missingCount);
        }
        allstats.facets.put(f.name, facetStatsValues);
      }
    }

    return allstats;

  }

  String getReadableValue(BytesRef termval, FieldType ft, CharArr spare) {
    if (spare == null) {
      spare = new CharArr();
    } else {
      spare.reset();
    }
    ft.indexedToReadable(termval, spare);
    return spare.toString();    
  }

  /** may return a reused BytesRef */
  BytesRef getTermValue(TermsEnum te, int termNum) throws IOException {
    //System.out.println("getTermValue termNum=" + termNum + " this=" + this + " numTerms=" + numTermsInField);
    if (bigTerms.size() > 0) {
      // see if the term is one of our big terms.
      TopTerm tt = bigTerms.get(termNum);
      if (tt != null) {
        //System.out.println("  return big " + tt.term);
        return tt.term;
      }
    }

    return lookupTerm(te, termNum);
  }

  @Override
  public String toString() {
    final long indexSize = indexedTermsArray == null ? 0 : (8+8+8+8+(indexedTermsArray.length<<3)+sizeOfIndexedStrings); // assume 8 byte references?
    return "{field=" + field
            + ",memSize="+memSize()
            + ",tindexSize="+indexSize
            + ",time="+total_time
            + ",phase1="+phase1_time
            + ",nTerms="+numTermsInField
            + ",bigTerms="+bigTerms.size()
            + ",termInstances="+termInstances
            + ",uses="+use.get()
            + "}";
  }

  //////////////////////////////////////////////////////////////////
  //////////////////////////// caching /////////////////////////////
  //////////////////////////////////////////////////////////////////
  public static UnInvertedField getUnInvertedField(String field, SolrIndexSearcher searcher) throws IOException {
    SolrCache<String,UnInvertedField> cache = searcher.getFieldValueCache();
    if (cache == null) {
      return new UnInvertedField(field, searcher);
    }

    UnInvertedField uif = cache.get(field);
    if (uif == null) {
      synchronized (cache) {
        uif = cache.get(field);
        if (uif == null) {
          uif = new UnInvertedField(field, searcher);
          cache.put(field, uif);
        }
      }
    }

    return uif;
  }
}<|MERGE_RESOLUTION|>--- conflicted
+++ resolved
@@ -23,11 +23,7 @@
 import org.apache.lucene.index.TermsEnum;
 import org.apache.lucene.search.TermQuery;
 import org.apache.lucene.search.TermRangeQuery;
-<<<<<<< HEAD
-import org.apache.lucene.util.*;
-=======
 import org.apache.lucene.util.StringHelper;
->>>>>>> fe0ffb1a
 import org.apache.noggit.CharArr;
 import org.apache.solr.common.params.FacetParams;
 import org.apache.solr.common.util.NamedList;
@@ -42,11 +38,8 @@
 import org.apache.solr.util.PrimUtils;
 import org.apache.solr.handler.component.StatsValues;
 import org.apache.solr.handler.component.FieldFacetStats;
-<<<<<<< HEAD
-=======
 import org.apache.lucene.util.OpenBitSet;
 import org.apache.lucene.util.BytesRef;
->>>>>>> fe0ffb1a
 
 import java.io.IOException;
 import java.util.HashMap;
@@ -167,175 +160,6 @@
   }
 
   public UnInvertedField(String field, SolrIndexSearcher searcher) throws IOException {
-<<<<<<< HEAD
-    this.field = field;
-    this.ti = new TermIndex(field,
-            TrieField.getMainValuePrefix(searcher.getSchema().getFieldType(field)));
-    uninvert(searcher);
-  }
-
-
-  private void uninvert(SolrIndexSearcher searcher) throws IOException {
-    long startTime = System.currentTimeMillis();
-
-    IndexReader reader = searcher.getIndexReader();
-    int maxDoc = reader.maxDoc();
-
-    int[] index = new int[maxDoc];       // immediate term numbers, or the index into the byte[] representing the last number
-    this.index = index;
-    final int[] lastTerm = new int[maxDoc];    // last term we saw for this document
-    final byte[][] bytes = new byte[maxDoc][]; // list of term numbers for the doc (delta encoded vInts)
-    maxTermCounts = new int[1024];
-
-    NumberedTermsEnum te = ti.getEnumerator(reader);
-
-    // threshold, over which we use set intersections instead of counting
-    // to (1) save memory, and (2) speed up faceting.
-    // Add 2 for testing purposes so that there will always be some terms under
-    // the threshold even when the index is very small.
-    int threshold = maxDoc / 20 + 2;
-    // threshold = 2000000000; //////////////////////////////// USE FOR TESTING
-
-    // we need a minimum of 9 bytes, but round up to 12 since the space would
-    // be wasted with most allocators anyway.
-    byte[] tempArr = new byte[12];
-
-    //
-    // enumerate all terms, and build an intermediate form of the un-inverted field.
-    //
-    // During this intermediate form, every document has a (potential) byte[]
-    // and the int[maxDoc()] array either contains the termNumber list directly
-    // or the *end* offset of the termNumber list in it's byte array (for faster
-    // appending and faster creation of the final form).
-    //
-    // idea... if things are too large while building, we could do a range of docs
-    // at a time (but it would be a fair amount slower to build)
-    // could also do ranges in parallel to take advantage of multiple CPUs
-
-    // OPTIONAL: remap the largest df terms to the lowest 128 (single byte)
-    // values.  This requires going over the field first to find the most
-    // frequent terms ahead of time.
-
-    SolrIndexSearcher.DocsEnumState deState = null;
-
-    for (;;) {
-      BytesRef t = te.term();
-      if (t==null) break;
-
-      int termNum = te.getTermNumber();
-
-      if (termNum >= maxTermCounts.length) {
-        // resize by doubling - for very large number of unique terms, expanding
-        // by 4K and resultant GC will dominate uninvert times.  Resize at end if material
-        int[] newMaxTermCounts = new int[maxTermCounts.length*2];
-        System.arraycopy(maxTermCounts, 0, newMaxTermCounts, 0, termNum);
-        maxTermCounts = newMaxTermCounts;
-      }
-
-      int df = te.docFreq();
-      if (df >= threshold) {
-        TopTerm topTerm = new TopTerm();
-        topTerm.term = new BytesRef(t);
-        topTerm.termNum = termNum;
-        bigTerms.put(topTerm.termNum, topTerm);
-
-        if (deState == null) {
-          deState = new SolrIndexSearcher.DocsEnumState();
-          deState.fieldName = StringHelper.intern(field);
-          deState.termsEnum = te.tenum;
-          deState.docsEnum = te.docsEnum;
-          deState.minSetSizeCached = threshold;
-        }
-        DocSet set = searcher.getDocSet(deState);
-        te.docsEnum = deState.docsEnum;
-
-        maxTermCounts[termNum] = set.size();
-
-        te.next();
-        continue;
-      }
-
-      termsInverted++;
-
-      DocsEnum docsEnum = te.getDocsEnum();
-
-      DocsEnum.BulkReadResult bulkResult = docsEnum.getBulkResult();
-
-      for(;;) {
-        int n = docsEnum.read();
-        if (n <= 0) break;
-
-        maxTermCounts[termNum] += n;
-
-        for (int i=0; i<n; i++) {
-          termInstances++;
-          int doc = bulkResult.docs.ints[i];
-          // add 2 to the term number to make room for special reserved values:
-          // 0 (end term) and 1 (index into byte array follows)
-          int delta = termNum - lastTerm[doc] + TNUM_OFFSET;
-          lastTerm[doc] = termNum;
-          int val = index[doc];
-
-          if ((val & 0xff)==1) {
-            // index into byte array (actually the end of
-            // the doc-specific byte[] when building)
-            int pos = val >>> 8;
-            int ilen = vIntSize(delta);
-            byte[] arr = bytes[doc];
-            int newend = pos+ilen;
-            if (newend > arr.length) {
-              // We avoid a doubling strategy to lower memory usage.
-              // this faceting method isn't for docs with many terms.
-              // In hotspot, objects have 2 words of overhead, then fields, rounded up to a 64-bit boundary.
-              // TODO: figure out what array lengths we can round up to w/o actually using more memory
-              // (how much space does a byte[] take up?  Is data preceded by a 32 bit length only?
-              // It should be safe to round up to the nearest 32 bits in any case.
-              int newLen = (newend + 3) & 0xfffffffc;  // 4 byte alignment
-              byte[] newarr = new byte[newLen];
-              System.arraycopy(arr, 0, newarr, 0, pos);
-              arr = newarr;
-              bytes[doc] = newarr;
-            }
-            pos = writeInt(delta, arr, pos);
-            index[doc] = (pos<<8) | 1;  // update pointer to end index in byte[]
-          } else {
-            // OK, this int has data in it... find the end (a zero starting byte - not
-            // part of another number, hence not following a byte with the high bit set).
-            int ipos;
-            if (val==0) {
-              ipos=0;
-            } else if ((val & 0x0000ff80)==0) {
-              ipos=1;
-            } else if ((val & 0x00ff8000)==0) {
-              ipos=2;
-            } else if ((val & 0xff800000)==0) {
-              ipos=3;
-            } else {
-              ipos=4;
-            }
-
-            int endPos = writeInt(delta, tempArr, ipos);
-            if (endPos <= 4) {
-              // value will fit in the integer... move bytes back
-              for (int j=ipos; j<endPos; j++) {
-                val |= (tempArr[j] & 0xff) << (j<<3);
-              }
-              index[doc] = val;
-            } else {
-              // value won't fit... move integer into byte[]
-              for (int j=0; j<ipos; j++) {
-                tempArr[j] = (byte)val;
-                val >>>=8;
-              }
-              // point at the end index in the byte[]
-              index[doc] = (endPos<<8) | 1;
-              bytes[doc] = tempArr;
-              tempArr = new byte[12];
-            }
-
-          }
-
-=======
     super(field,
           // threshold, over which we use set intersections instead of counting
           // to (1) save memory, and (2) speed up faceting.
@@ -357,7 +181,6 @@
       for(byte[] target : tnums) {
         if (target != null && target.length > (1<<24)*.9) {
           SolrCore.log.warn("Approaching too many values for UnInvertedField faceting on field '"+field+"' : bucket size=" + target.length);
->>>>>>> fe0ffb1a
         }
       }
     }
