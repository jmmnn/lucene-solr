/**
 * Licensed to the Apache Software Foundation (ASF) under one or more
 * contributor license agreements.  See the NOTICE file distributed with
 * this work for additional information regarding copyright ownership.
 * The ASF licenses this file to You under the Apache License, Version 2.0
 * (the "License"); you may not use this file except in compliance with
 * the License.  You may obtain a copy of the License at
 *
 *     http://www.apache.org/licenses/LICENSE-2.0
 *
 * Unless required by applicable law or agreed to in writing, software
 * distributed under the License is distributed on an "AS IS" BASIS,
 * WITHOUT WARRANTIES OR CONDITIONS OF ANY KIND, either express or implied.
 * See the License for the specific language governing permissions and
 * limitations under the License.
 */

package org.apache.solr.update;

import java.io.IOException;
import java.io.StringReader;
import java.util.ArrayList;
import java.util.Date;
import java.util.HashMap;
import java.util.HashSet;
import java.util.LinkedList;
import java.util.List;
import java.util.Set;

import org.apache.lucene.analysis.Analyzer;
import org.apache.lucene.analysis.TokenStream;
import org.apache.lucene.analysis.sinks.TeeSinkTokenFilter;
import org.apache.lucene.analysis.sinks.TeeSinkTokenFilter.SinkTokenStream;
import org.apache.lucene.document.Document;
import org.apache.lucene.document.Field;
import org.apache.lucene.document.Fieldable;
import org.apache.solr.analysis.DocumentAlteringFilterFactory;
import org.apache.solr.analysis.TokenFilterFactory;
import org.apache.solr.analysis.TokenizerChain;
import org.apache.solr.common.SolrDocument;
import org.apache.solr.common.SolrException;
import org.apache.solr.common.SolrInputDocument;
import org.apache.solr.common.SolrInputField;
import org.apache.solr.schema.*;
import org.slf4j.Logger;
import org.slf4j.LoggerFactory;

/**
 * @version $Id$
 */


// Not thread safe - by design.  Create a new builder for each thread.
public class DocumentBuilder {
  private static final Logger LOG = LoggerFactory.getLogger(DocumentBuilder.class);
  
  private final IndexSchema schema;
  private Document doc;
  private HashMap<String,String> map;

  public DocumentBuilder(IndexSchema schema) {
    this.schema = schema;
  }

  public void startDoc() {
    doc = new Document();
    map = new HashMap<String,String>();
  }

  protected void addSingleField(SchemaField sfield, String val, float boost) {
    //System.out.println("###################ADDING FIELD "+sfield+"="+val);

    // we don't check for a null val ourselves because a solr.FieldType
    // might actually want to map it to something.  If createField()
    // returns null, then we don't store the field.
    if (sfield.isPolyField()) {
      Fieldable[] fields = sfield.createFields(val, boost);
      if (fields.length > 0) {
        if (!sfield.multiValued()) {
          String oldValue = map.put(sfield.getName(), val);
          if (oldValue != null) {
            throw new SolrException(SolrException.ErrorCode.BAD_REQUEST, "ERROR: multiple values encountered for non multiValued field " + sfield.getName()
                    + ": first='" + oldValue + "' second='" + val + "'");
          }
        }
        // Add each field
        for (Fieldable field : fields) {
          doc.add(field);
        }
      }
    } else {
      Fieldable field = sfield.createField(val, boost);
      if (field != null) {
        if (!sfield.multiValued()) {
          String oldValue = map.put(sfield.getName(), val);
          if (oldValue != null) {
            throw new SolrException( SolrException.ErrorCode.BAD_REQUEST,"ERROR: multiple values encountered for non multiValued field " + sfield.getName()
                    + ": first='" + oldValue + "' second='" + val + "'");
          }
        }
      }
      doc.add(field);
    }

  }

  /**
   * Add the specified {@link org.apache.solr.schema.SchemaField} to the document.  Does not invoke the copyField mechanism.
   * @param sfield The {@link org.apache.solr.schema.SchemaField} to add
   * @param val The value to add
   * @param boost The boost factor
   *
   * @see #addField(String, String)
   * @see #addField(String, String, float)
   * @see #addSingleField(org.apache.solr.schema.SchemaField, String, float)
   */
  public void addField(SchemaField sfield, String val, float boost) {
    addSingleField(sfield,val,boost);
  }

  /**
   * Add the Field and value to the document, invoking the copyField mechanism
   * @param name The name of the field
   * @param val The value to add
   *
   * @see #addField(String, String, float)
   * @see #addField(org.apache.solr.schema.SchemaField, String, float)
   * @see #addSingleField(org.apache.solr.schema.SchemaField, String, float)
   */
  public void addField(String name, String val) {
    addField(name, val, 1.0f);
  }

  /**
   * Add the Field and value to the document with the specified boost, invoking the copyField mechanism
   * @param name The name of the field.
   * @param val The value to add
   * @param boost The boost
   *
   * @see #addField(String, String)
   * @see #addField(org.apache.solr.schema.SchemaField, String, float)
   * @see #addSingleField(org.apache.solr.schema.SchemaField, String, float)
   *
   */
  public void addField(String name, String val, float boost) {
    SchemaField sfield = schema.getFieldOrNull(name);
    if (sfield != null) {
      addField(sfield,val,boost);
    }

    // Check if we should copy this field to any other fields.
    // This could happen whether it is explicit or not.
    final List<CopyField> copyFields = schema.getCopyFieldsList(name);
    if (copyFields != null) {
      for(CopyField cf : copyFields) {
        addSingleField(cf.getDestination(), cf.getLimitedValue( val ), boost);
      }
    }

    // error if this field name doesn't match anything
    if (sfield==null && (copyFields==null || copyFields.size()==0)) {
      throw new SolrException( SolrException.ErrorCode.BAD_REQUEST,"ERROR:unknown field '" + name + "'");
    }
  }

  public void setBoost(float boost) {
    doc.setBoost(boost);
  }

  public void endDoc() {
  }

  // specific to this type of document builder
  public Document getDoc() throws IllegalArgumentException {
    
    // Check for all required fields -- Note, all fields with a
    // default value are defacto 'required' fields.  
    List<String> missingFields = null;
    for (SchemaField field : schema.getRequiredFields()) {
      if (doc.getFieldable(field.getName() ) == null) {
        if (field.getDefaultValue() != null) {
          addField(doc, field, field.getDefaultValue(), 1.0f);
        } else {
          if (missingFields==null) {
            missingFields = new ArrayList<String>(1);
          }
          missingFields.add(field.getName());
        }
      }
    }
  
    if (missingFields != null) {
      StringBuilder builder = new StringBuilder();
      // add the uniqueKey if possible
      if( schema.getUniqueKeyField() != null ) {
        String n = schema.getUniqueKeyField().getName();
        String v = doc.get( n );
        builder.append( "Document ["+n+"="+v+"] " );
      }
      builder.append("missing required fields: " );
      for (String field : missingFields) {
        builder.append(field);
        builder.append(" ");
      }
      throw new SolrException( SolrException.ErrorCode.BAD_REQUEST, builder.toString());
    }
    
    Document ret = doc; doc=null;
    return ret;
  }


  private static List<Fieldable> addField(Document doc, SchemaField field, String val, float boost) {
    List<Fieldable> res = new LinkedList<Fieldable>();
    if (field.isPolyField()) {
      Fieldable[] farr = field.getType().createFields(field, val, boost);
      for (Fieldable f : farr) {
        if (f != null) {
          doc.add(f); // null fields are not added
          res.add(f);
        }
      }
    } else {
      Fieldable f = field.createField(val, boost);
      if (f != null) {
        doc.add(f);  // null fields are not added
        res.add(f);
      }
    }
    return res;
  }
  
  private static String getID( SolrInputDocument doc, IndexSchema schema )
  {
    String id = "";
    SchemaField sf = schema.getUniqueKeyField();
    if( sf != null ) {
      id = "[doc="+doc.getFieldValue( sf.getName() )+"] ";
    }
    return id;
  }

  /**
   * Convert a SolrInputDocument to a lucene Document.
   * 
   * This function should go elsewhere.  This builds the Document without an
   * extra Map<> checking for multiple values.  For more discussion, see:
   * http://www.nabble.com/Re%3A-svn-commit%3A-r547493---in--lucene-solr-trunk%3A-.--src-java-org-apache-solr-common--src-java-org-apache-solr-schema--src-java-org-apache-solr-update--src-test-org-apache-solr-common--tf3931539.html
   * 
   * TODO: /!\ NOTE /!\ This semantics of this function are still in flux.  
   * Something somewhere needs to be able to fill up a SolrDocument from
   * a lucene document - this is one place that may happen.  It may also be
   * moved to an independent function
   * 
   * @since solr 1.3
   */
  public static Document toDocument( SolrInputDocument doc, IndexSchema schema )
  { 
    Document out = new Document();
    out.setBoost( doc.getDocumentBoost() );
    
    Set<String> alteringFields = applyAlteringTokenFilters(doc, schema, out);
    LOG.debug("-alteringFields: " + alteringFields.toString());
    
    // Load fields from SolrDocument to Document
    for( SolrInputField field : doc ) {
<<<<<<< HEAD
      processField(doc, field, schema, out);
    }    
        
    // Now validate required fields or add default values
    // fields with default values are defacto 'required'
    for (SchemaField field : schema.getRequiredFields()) {
      if (out.getField(field.getName() ) == null) {
        if (field.getDefaultValue() != null) {
          List<Fieldable> newFields = addField(out, field, field.getDefaultValue(), 1.0f);
          // newly added fields may be doc-altering fields
          if (alteringFields.contains(field.getName())) {
            for (Fieldable f : newFields) {
              processAlteringField(field.getName(), f, schema, out);
            }
          }
        } 
        else {
          String id = schema.printableUniqueKey( out );
          String msg = "Document ["+id+"] missing required field: " + field.getName();
          throw new SolrException( SolrException.ErrorCode.BAD_REQUEST, msg );
        }
=======
      String name = field.getName();
      SchemaField sfield = schema.getFieldOrNull(name);
      boolean used = false;
      float boost = field.getBoost();
      
      // Make sure it has the correct number
      if( sfield!=null && !sfield.multiValued() && field.getValueCount() > 1 ) {
        throw new SolrException( SolrException.ErrorCode.BAD_REQUEST,
            "ERROR: "+getID(doc, schema)+"multiple values encountered for non multiValued field " + 
              sfield.getName() + ": " +field.getValue() );
>>>>>>> 72631435
      }
    }
    return out;
  }
  
  private static void processField(SolrInputDocument doc, SolrInputField field, IndexSchema schema, Document out) {
    String name = field.getName();
    SchemaField sfield = schema.getFieldOrNull(name);
    boolean used = false;
    float boost = field.getBoost();
    
    // Make sure it has the correct number
    if( sfield!=null && !sfield.multiValued() && field.getValueCount() > 1 ) {
      String id = "";
      SchemaField sf = schema.getUniqueKeyField();
      if( sf != null ) {
        id = "["+doc.getFieldValue( sf.getName() )+"] ";
      }
      throw new SolrException( SolrException.ErrorCode.BAD_REQUEST,
          "ERROR: "+id+"multiple values encountered for non multiValued field " + 
            sfield.getName() + ": " +field.getValue() );
    }
    

<<<<<<< HEAD
    // load each field value
    boolean hasField = false;
    for( Object v : field ) {
      if( v == null ) {
        continue;
      }
      String val = null;
      hasField = true;
      boolean isBinaryField = false;
      if (sfield != null && sfield.getType() instanceof BinaryField) {
        isBinaryField = true;
        BinaryField binaryField = (BinaryField) sfield.getType();
        Fieldable f = binaryField.createField(sfield,v,boost);
        if(f != null){
          out.add(f);
        }
        used = true;
      } else {
        // TODO!!! HACK -- date conversion
        if (sfield != null && v instanceof Date && sfield.getType() instanceof DateField) {
          DateField df = (DateField) sfield.getType();
          val = df.toInternal((Date) v) + 'Z';
        } else if (v != null) {
          val = v.toString();
        }

        if (sfield != null) {
          used = true;
          addField(out, sfield, val, boost);
        }
      }

      // Check if we should copy this field to any other fields.
      // This could happen whether it is explicit or not.
      List<CopyField> copyFields = schema.getCopyFieldsList(name);
      for (CopyField cf : copyFields) {
        SchemaField destinationField = cf.getDestination();
        // check if the copy field is a multivalued or not
        if (!destinationField.multiValued() && out.get(destinationField.getName()) != null) {
          throw new SolrException(SolrException.ErrorCode.BAD_REQUEST,
                  "ERROR: multiple values encountered for non multiValued copy field " +
                          destinationField.getName() + ": " + val);
        }

        used = true;
        //Don't worry about poly fields here
        Fieldable [] fields = null;
        if (isBinaryField) {
          if (destinationField.getType() instanceof BinaryField) {
            BinaryField binaryField = (BinaryField) destinationField.getType();
            //TODO: safe to assume that binary fields only create one?
            fields = new Fieldable[]{binaryField.createField(destinationField, v, boost)};
          }
        } else {
          fields = destinationField.createFields(cf.getLimitedValue(val), boost);
        }
        if (fields != null) { // null fields are not added
          for (Fieldable f : fields) {
            out.add(f);
=======
      // load each field value
      boolean hasField = false;
      try {
        for( Object v : field ) {
          if( v == null ) {
            continue;
          }
          String val = null;
          hasField = true;
          boolean isBinaryField = false;
          if (sfield != null && sfield.getType() instanceof BinaryField) {
            isBinaryField = true;
            BinaryField binaryField = (BinaryField) sfield.getType();
            Fieldable f = binaryField.createField(sfield,v,boost);
            if(f != null){
              out.add(f);
            }
            used = true;
          } else {
            // TODO!!! HACK -- date conversion
            if (sfield != null && v instanceof Date && sfield.getType() instanceof DateField) {
              DateField df = (DateField) sfield.getType();
              val = df.toInternal((Date) v) + 'Z';
            } else if (v != null) {
              val = v.toString();
            }
  
            if (sfield != null) {
              used = true;
              addField(out, sfield, val, boost);
            }
          }
  
          // Check if we should copy this field to any other fields.
          // This could happen whether it is explicit or not.
          List<CopyField> copyFields = schema.getCopyFieldsList(name);
          for (CopyField cf : copyFields) {
            SchemaField destinationField = cf.getDestination();
            // check if the copy field is a multivalued or not
            if (!destinationField.multiValued() && out.get(destinationField.getName()) != null) {
              throw new SolrException(SolrException.ErrorCode.BAD_REQUEST,
                      "ERROR: "+getID(doc, schema)+"multiple values encountered for non multiValued copy field " +
                              destinationField.getName() + ": " + val);
            }
  
            used = true;
            //Don't worry about poly fields here
            Fieldable [] fields = null;
            if (isBinaryField) {
              if (destinationField.getType() instanceof BinaryField) {
                BinaryField binaryField = (BinaryField) destinationField.getType();
                //TODO: safe to assume that binary fields only create one?
                fields = new Fieldable[]{binaryField.createField(destinationField, v, boost)};
              }
            } else {
              fields = destinationField.createFields(cf.getLimitedValue(val), boost);
            }
            if (fields != null) { // null fields are not added
              for (Fieldable f : fields) {
                out.add(f);
              }
            }
>>>>>>> 72631435
          }
          
          // In lucene, the boost for a given field is the product of the 
          // document boost and *all* boosts on values of that field. 
          // For multi-valued fields, we only want to set the boost on the
          // first field.
          boost = 1.0f; 
        }
<<<<<<< HEAD
      }
      
      // In lucene, the boost for a given field is the product of the 
      // document boost and *all* boosts on values of that field. 
      // For multi-valued fields, we only want to set the boost on the
      // first field.
      boost = 1.0f; 
    }
    
    // make sure the field was used somehow...
    if( !used && hasField ) {
      throw new SolrException( SolrException.ErrorCode.BAD_REQUEST,"ERROR:unknown field '" +
              name + "'");
    }

  }

  /**
   * This method runs through token streams of any fields that contain
   * a {@link DocumentAlteringFilterFactory} in their tokenizer chain.
   * <p>Token streams are consumed (and cached) in order to allow the filters
   * to create / modify any other fields in the document. Then the original
   * token streams are replaced with the cached copies (reset to start).
   * <p>Finally, the altering fields are added to the output Lucene document,
   * and removed from the input document, to avoid double processing.
   * @param doc input document
   * @param schema current schema
   * @param out output Lucene document
   * @return list of fields that use {@link DocumentAlteringFilterFactory}
   */
  private static Set<String> applyAlteringTokenFilters(SolrInputDocument doc, IndexSchema schema, Document out) {
    Set<String> alteringFields = new HashSet<String>();
    for (SolrInputField field : doc.values()) {
      SchemaField sfield = schema.getFieldOrNull(field.getName());
      if (sfield == null) { // unknown field - we'll deal with it later
        continue;
      }
      Analyzer a = sfield.getType().getAnalyzer();
      if (a instanceof TokenizerChain) {
        TokenizerChain tc = (TokenizerChain)a;
        TokenFilterFactory[] factories = tc.getTokenFilterFactories();
        for (TokenFilterFactory f : factories) {
          if (f instanceof DocumentAlteringFilterFactory) {
            alteringFields.add(field.getName());
            ((DocumentAlteringFilterFactory)f).setSolrInputDocument(doc);
          }
         }
=======
      }
      catch( Exception ex ) {
        throw new SolrException( SolrException.ErrorCode.BAD_REQUEST,
            "ERROR: "+getID(doc, schema)+"Error adding field '" + 
              field.getName() + "'='" +field.getValue()+"'", ex );
      }
      
      // make sure the field was used somehow...
      if( !used && hasField ) {
        throw new SolrException( SolrException.ErrorCode.BAD_REQUEST,
            "ERROR: "+getID(doc, schema)+"unknown field '" +name + "'");
      }
    }
    
        
    // Now validate required fields or add default values
    // fields with default values are defacto 'required'
    for (SchemaField field : schema.getRequiredFields()) {
      if (out.getField(field.getName() ) == null) {
        if (field.getDefaultValue() != null) {
          addField(out, field, field.getDefaultValue(), 1.0f);
        } 
        else {
          String msg = getID(doc, schema) + "missing required field: " + field.getName();
          throw new SolrException( SolrException.ErrorCode.BAD_REQUEST, msg );
        }
>>>>>>> 72631435
      }
    }
    // process fields that alter the document
    for (String name : alteringFields) {
      SolrInputField field = doc.getField(name);
      processField(doc, field, schema, out);
    }
    // process tokenStreams of these fields
    for (String name : alteringFields) {
      Fieldable[] fieldables = out.getFieldables(name);
      if (fieldables == null || fieldables.length == 0) {
        continue;
      }
      for (Fieldable f : fieldables) {
        processAlteringField(name, f, schema, out);
      }
    }
    // remove processed fields from the input document
    for (String name : alteringFields) {
      doc.removeField(name);
    }
    return alteringFields;
  }

  private static void processAlteringField(String name, Fieldable f, IndexSchema schema, Document out) {
    TokenStream ts = f.tokenStreamValue();
    if (ts == null && f.stringValue() != null && f instanceof Field) {
      SchemaField sfield = schema.getFieldOrNull(name);
      if (sfield == null) {
        LOG.warn("-altering field " + name + " is empty.");
        return;
      }
      Analyzer a = sfield.getType().getAnalyzer();
      ts = a.tokenStream(name, new StringReader(f.stringValue()));
    }
    if (ts == null) {
      LOG.warn("-altering field " + name + " has empty token stream.");
      return;
    }
    TeeSinkTokenFilter tee = new TeeSinkTokenFilter(ts);
    SinkTokenStream sink = tee.newSinkTokenStream();
    try {
      tee.consumeAllTokens();
      tee.end();
    } catch (IOException e) {
      // TODO Auto-generated catch block
      e.printStackTrace();
    }
    // replace the original tokenStream with the populated sink
    ((Field)f).setTokenStream(sink);    
  }
 
  /**
   * Add fields from the solr document
   * 
   * TODO: /!\ NOTE /!\ This semantics of this function are still in flux.  
   * Something somewhere needs to be able to fill up a SolrDocument from
   * a lucene document - this is one place that may happen.  It may also be
   * moved to an independent function
   * 
   * @since solr 1.3
   */
  public SolrDocument loadStoredFields( SolrDocument doc, Document luceneDoc  )
  {
    for( Object f : luceneDoc.getFields() ) {
      Fieldable field = (Fieldable)f;
      if( field.isStored() ) {
        SchemaField sf = schema.getField( field.name() );
        if( !schema.isCopyFieldTarget( sf ) ) {
          doc.addField( field.name(), sf.getType().toObject( field ) );
        }
      }
    }
    return doc;
  }
}<|MERGE_RESOLUTION|>--- conflicted
+++ resolved
@@ -264,7 +264,6 @@
     
     // Load fields from SolrDocument to Document
     for( SolrInputField field : doc ) {
-<<<<<<< HEAD
       processField(doc, field, schema, out);
     }    
         
@@ -286,18 +285,6 @@
           String msg = "Document ["+id+"] missing required field: " + field.getName();
           throw new SolrException( SolrException.ErrorCode.BAD_REQUEST, msg );
         }
-=======
-      String name = field.getName();
-      SchemaField sfield = schema.getFieldOrNull(name);
-      boolean used = false;
-      float boost = field.getBoost();
-      
-      // Make sure it has the correct number
-      if( sfield!=null && !sfield.multiValued() && field.getValueCount() > 1 ) {
-        throw new SolrException( SolrException.ErrorCode.BAD_REQUEST,
-            "ERROR: "+getID(doc, schema)+"multiple values encountered for non multiValued field " + 
-              sfield.getName() + ": " +field.getValue() );
->>>>>>> 72631435
       }
     }
     return out;
@@ -317,14 +304,14 @@
         id = "["+doc.getFieldValue( sf.getName() )+"] ";
       }
       throw new SolrException( SolrException.ErrorCode.BAD_REQUEST,
-          "ERROR: "+id+"multiple values encountered for non multiValued field " + 
+          "ERROR: "+getID(doc, schema)+"multiple values encountered for non multiValued field " + 
             sfield.getName() + ": " +field.getValue() );
     }
     
 
-<<<<<<< HEAD
     // load each field value
     boolean hasField = false;
+    try {    
     for( Object v : field ) {
       if( v == null ) {
         continue;
@@ -363,8 +350,8 @@
         // check if the copy field is a multivalued or not
         if (!destinationField.multiValued() && out.get(destinationField.getName()) != null) {
           throw new SolrException(SolrException.ErrorCode.BAD_REQUEST,
-                  "ERROR: multiple values encountered for non multiValued copy field " +
-                          destinationField.getName() + ": " + val);
+                   "ERROR: "+getID(doc, schema)+"multiple values encountered for non multiValued copy field " +
+                           destinationField.getName() + ": " + val);
         }
 
         used = true;
@@ -382,92 +369,28 @@
         if (fields != null) { // null fields are not added
           for (Fieldable f : fields) {
             out.add(f);
-=======
-      // load each field value
-      boolean hasField = false;
-      try {
-        for( Object v : field ) {
-          if( v == null ) {
-            continue;
-          }
-          String val = null;
-          hasField = true;
-          boolean isBinaryField = false;
-          if (sfield != null && sfield.getType() instanceof BinaryField) {
-            isBinaryField = true;
-            BinaryField binaryField = (BinaryField) sfield.getType();
-            Fieldable f = binaryField.createField(sfield,v,boost);
-            if(f != null){
-              out.add(f);
-            }
-            used = true;
-          } else {
-            // TODO!!! HACK -- date conversion
-            if (sfield != null && v instanceof Date && sfield.getType() instanceof DateField) {
-              DateField df = (DateField) sfield.getType();
-              val = df.toInternal((Date) v) + 'Z';
-            } else if (v != null) {
-              val = v.toString();
-            }
-  
-            if (sfield != null) {
-              used = true;
-              addField(out, sfield, val, boost);
-            }
-          }
-  
-          // Check if we should copy this field to any other fields.
-          // This could happen whether it is explicit or not.
-          List<CopyField> copyFields = schema.getCopyFieldsList(name);
-          for (CopyField cf : copyFields) {
-            SchemaField destinationField = cf.getDestination();
-            // check if the copy field is a multivalued or not
-            if (!destinationField.multiValued() && out.get(destinationField.getName()) != null) {
-              throw new SolrException(SolrException.ErrorCode.BAD_REQUEST,
-                      "ERROR: "+getID(doc, schema)+"multiple values encountered for non multiValued copy field " +
-                              destinationField.getName() + ": " + val);
-            }
-  
-            used = true;
-            //Don't worry about poly fields here
-            Fieldable [] fields = null;
-            if (isBinaryField) {
-              if (destinationField.getType() instanceof BinaryField) {
-                BinaryField binaryField = (BinaryField) destinationField.getType();
-                //TODO: safe to assume that binary fields only create one?
-                fields = new Fieldable[]{binaryField.createField(destinationField, v, boost)};
-              }
-            } else {
-              fields = destinationField.createFields(cf.getLimitedValue(val), boost);
-            }
-            if (fields != null) { // null fields are not added
-              for (Fieldable f : fields) {
-                out.add(f);
-              }
-            }
->>>>>>> 72631435
-          }
-          
-          // In lucene, the boost for a given field is the product of the 
-          // document boost and *all* boosts on values of that field. 
-          // For multi-valued fields, we only want to set the boost on the
-          // first field.
-          boost = 1.0f; 
-        }
-<<<<<<< HEAD
-      }
+          }
+        }
+      }
+
       
       // In lucene, the boost for a given field is the product of the 
       // document boost and *all* boosts on values of that field. 
       // For multi-valued fields, we only want to set the boost on the
       // first field.
       boost = 1.0f; 
-    }
-    
+      
+     }
+    }
+    catch( Exception ex ) {
+      throw new SolrException( SolrException.ErrorCode.BAD_REQUEST,
+          "ERROR: "+getID(doc, schema)+"Error adding field '" + 
+            field.getName() + "'='" +field.getValue()+"'", ex );
+    }
     // make sure the field was used somehow...
     if( !used && hasField ) {
-      throw new SolrException( SolrException.ErrorCode.BAD_REQUEST,"ERROR:unknown field '" +
-              name + "'");
+      throw new SolrException( SolrException.ErrorCode.BAD_REQUEST,
+          "ERROR: "+getID(doc, schema)+"unknown field '" +name + "'");
     }
 
   }
@@ -502,34 +425,6 @@
             ((DocumentAlteringFilterFactory)f).setSolrInputDocument(doc);
           }
          }
-=======
-      }
-      catch( Exception ex ) {
-        throw new SolrException( SolrException.ErrorCode.BAD_REQUEST,
-            "ERROR: "+getID(doc, schema)+"Error adding field '" + 
-              field.getName() + "'='" +field.getValue()+"'", ex );
-      }
-      
-      // make sure the field was used somehow...
-      if( !used && hasField ) {
-        throw new SolrException( SolrException.ErrorCode.BAD_REQUEST,
-            "ERROR: "+getID(doc, schema)+"unknown field '" +name + "'");
-      }
-    }
-    
-        
-    // Now validate required fields or add default values
-    // fields with default values are defacto 'required'
-    for (SchemaField field : schema.getRequiredFields()) {
-      if (out.getField(field.getName() ) == null) {
-        if (field.getDefaultValue() != null) {
-          addField(out, field, field.getDefaultValue(), 1.0f);
-        } 
-        else {
-          String msg = getID(doc, schema) + "missing required field: " + field.getName();
-          throw new SolrException( SolrException.ErrorCode.BAD_REQUEST, msg );
-        }
->>>>>>> 72631435
       }
     }
     // process fields that alter the document
