/**
 * Licensed to the Apache Software Foundation (ASF) under one or more
 * contributor license agreements.  See the NOTICE file distributed with
 * this work for additional information regarding copyright ownership.
 * The ASF licenses this file to You under the Apache License, Version 2.0
 * (the "License"); you may not use this file except in compliance with
 * the License.  You may obtain a copy of the License at
 *
 *     http://www.apache.org/licenses/LICENSE-2.0
 *
 * Unless required by applicable law or agreed to in writing, software
 * distributed under the License is distributed on an "AS IS" BASIS,
 * WITHOUT WARRANTIES OR CONDITIONS OF ANY KIND, either express or implied.
 * See the License for the specific language governing permissions and
 * limitations under the License.
 */
package org.apache.solr.highlight;

import java.io.IOException;
import java.io.StringReader;
import java.util.ArrayList;
import java.util.Collections;
import java.util.Comparator;
import java.util.HashSet;
import java.util.LinkedList;
import java.util.List;
import java.util.ListIterator;
import java.util.Set;


import org.apache.lucene.analysis.CachingTokenFilter;
import org.apache.lucene.analysis.TokenFilter;
import org.apache.lucene.analysis.TokenStream;
import org.apache.lucene.analysis.tokenattributes.OffsetAttribute;
import org.apache.lucene.document.Document;
import org.apache.lucene.search.Query;
import org.apache.lucene.search.highlight.*;
import org.apache.lucene.search.vectorhighlight.FastVectorHighlighter;
import org.apache.lucene.search.vectorhighlight.FieldQuery;
import org.apache.lucene.search.vectorhighlight.FragListBuilder;
import org.apache.lucene.search.vectorhighlight.FragmentsBuilder;
import org.apache.lucene.util.AttributeSource.State;
import org.apache.solr.common.SolrException;
import org.apache.solr.common.params.HighlightParams;
import org.apache.solr.common.params.SolrParams;
import org.apache.solr.common.util.NamedList;
import org.apache.solr.common.util.SimpleOrderedMap;
import org.apache.solr.core.SolrConfig;
import org.apache.solr.core.PluginInfo;
import org.apache.solr.core.SolrCore;
import org.apache.solr.request.SolrQueryRequest;
import org.apache.solr.schema.IndexSchema;
import org.apache.solr.schema.SchemaField;
import org.apache.solr.search.DocIterator;
import org.apache.solr.search.DocList;
import org.apache.solr.search.SolrIndexSearcher;
import org.apache.solr.util.plugin.PluginInfoInitialized;
import org.slf4j.Logger;
import org.slf4j.LoggerFactory;

/**
 * 
 * @since solr 1.3
 */
public class DefaultSolrHighlighter extends SolrHighlighter implements PluginInfoInitialized
{

  public static Logger log = LoggerFactory.getLogger(DefaultSolrHighlighter.class);
  
  private SolrCore solrCore;

  public DefaultSolrHighlighter() {
  }

  public DefaultSolrHighlighter(SolrCore solrCore) {
    this.solrCore = solrCore;
  }

  public void init(PluginInfo info) {
    formatters.clear();
    encoders.clear();
    fragmenters.clear();
    fragListBuilders.clear();
    fragmentsBuilders.clear();

    // Load the fragmenters
    SolrFragmenter frag = solrCore.initPlugins(info.getChildren("fragmenter") , fragmenters,SolrFragmenter.class,null);
    if (frag == null) frag = new GapFragmenter();
    fragmenters.put("", frag);
    fragmenters.put(null, frag);

    // Load the formatters
    SolrFormatter fmt = solrCore.initPlugins(info.getChildren("formatter"), formatters,SolrFormatter.class,null);
    if (fmt == null) fmt = new HtmlFormatter();
    formatters.put("", fmt);
    formatters.put(null, fmt);

    // Load the formatters
    SolrEncoder enc = solrCore.initPlugins(info.getChildren("encoder"), encoders,SolrEncoder.class,null);
    if (enc == null) enc = new DefaultEncoder();
    encoders.put("", enc);
    encoders.put(null, enc);

    // Load the FragListBuilders
    SolrFragListBuilder fragListBuilder = solrCore.initPlugins(info.getChildren("fragListBuilder"),
        fragListBuilders, SolrFragListBuilder.class, null );
    if( fragListBuilder == null ) fragListBuilder = new SimpleFragListBuilder();
    fragListBuilders.put( "", fragListBuilder );
    fragListBuilders.put( null, fragListBuilder );
    
    // Load the FragmentsBuilders
    SolrFragmentsBuilder fragsBuilder = solrCore.initPlugins(info.getChildren("fragmentsBuilder"),
        fragmentsBuilders, SolrFragmentsBuilder.class, null);
    if( fragsBuilder == null ) fragsBuilder = new ScoreOrderFragmentsBuilder();
    fragmentsBuilders.put( "", fragsBuilder );
    fragmentsBuilders.put( null, fragsBuilder );
    
    initialized = true;

  }
  //just for back-compat with the deprecated method
  private boolean initialized = false;
  @Override
  @Deprecated
  public void initalize( SolrConfig config) {
    if (initialized) return;
    SolrFragmenter frag = new GapFragmenter();
    fragmenters.put("", frag);
    fragmenters.put(null, frag);

    SolrFormatter fmt = new HtmlFormatter();
    formatters.put("", fmt);
    formatters.put(null, fmt);    

    SolrEncoder enc = new DefaultEncoder();
    encoders.put("", enc);
    encoders.put(null, enc);    

    SolrFragListBuilder fragListBuilder = new SimpleFragListBuilder();
    fragListBuilders.put( "", fragListBuilder );
    fragListBuilders.put( null, fragListBuilder );
    
    SolrFragmentsBuilder fragsBuilder = new ScoreOrderFragmentsBuilder();
    fragmentsBuilders.put( "", fragsBuilder );
    fragmentsBuilders.put( null, fragsBuilder );
  }

  /**
   * Return a phrase {@link org.apache.lucene.search.highlight.Highlighter} appropriate for this field.
   * @param query The current Query
   * @param fieldName The name of the field
   * @param request The current SolrQueryRequest
   * @param tokenStream document text CachingTokenStream
   * @throws IOException 
   */
  protected Highlighter getPhraseHighlighter(Query query, String fieldName, SolrQueryRequest request, CachingTokenFilter tokenStream) throws IOException {
    SolrParams params = request.getParams();
    Highlighter highlighter = null;
    
    highlighter = new Highlighter(
        getFormatter(fieldName, params),
        getEncoder(fieldName, params),
        getSpanQueryScorer(query, fieldName, tokenStream, request));
    
    highlighter.setTextFragmenter(getFragmenter(fieldName, params));

    return highlighter;
  }
  
  /**
   * Return a {@link org.apache.lucene.search.highlight.Highlighter} appropriate for this field.
   * @param query The current Query
   * @param fieldName The name of the field
   * @param request The current SolrQueryRequest
   */
  protected Highlighter getHighlighter(Query query, String fieldName, SolrQueryRequest request) {
    SolrParams params = request.getParams(); 
    Highlighter highlighter = new Highlighter(
           getFormatter(fieldName, params), 
           getEncoder(fieldName, params),
           getQueryScorer(query, fieldName, request));
     highlighter.setTextFragmenter(getFragmenter(fieldName, params));
       return highlighter;
  }
  
  /**
   * Return a {@link org.apache.lucene.search.highlight.QueryScorer} suitable for this Query and field.
   * @param query The current query
   * @param tokenStream document text CachingTokenStream
   * @param fieldName The name of the field
   * @param request The SolrQueryRequest
   * @throws IOException 
   */
  private QueryScorer getSpanQueryScorer(Query query, String fieldName, TokenStream tokenStream, SolrQueryRequest request) throws IOException {
    boolean reqFieldMatch = request.getParams().getFieldBool(fieldName, HighlightParams.FIELD_MATCH, false);
    Boolean highlightMultiTerm = request.getParams().getBool(HighlightParams.HIGHLIGHT_MULTI_TERM, true);
    if(highlightMultiTerm == null) {
      highlightMultiTerm = false;
    }
    QueryScorer scorer;
    if (reqFieldMatch) {
      scorer = new QueryScorer(query, fieldName);
    }
    else {
      scorer = new QueryScorer(query, null);
    }
    scorer.setExpandMultiTermQuery(highlightMultiTerm);
    return scorer;
  }

  /**
   * Return a {@link org.apache.lucene.search.highlight.Scorer} suitable for this Query and field.
   * @param query The current query
   * @param fieldName The name of the field
   * @param request The SolrQueryRequest
   */
  private Scorer getQueryScorer(Query query, String fieldName, SolrQueryRequest request) {
     boolean reqFieldMatch = request.getParams().getFieldBool(fieldName, HighlightParams.FIELD_MATCH, false);
     if (reqFieldMatch) {
        return new QueryTermScorer(query, request.getSearcher().getIndexReader(), fieldName);
     }
     else {
        return new QueryTermScorer(query);
     }
  }
  
  /**
   * Return the max number of snippets for this field. If this has not
   * been configured for this field, fall back to the configured default
   * or the solr default.
   * @param fieldName The name of the field
   * @param params The params controlling Highlighting
   */
  protected int getMaxSnippets(String fieldName, SolrParams params) {
     return params.getFieldInt(fieldName, HighlightParams.SNIPPETS,1);
  }

  /**
   * Return whether adjacent fragments should be merged.
   * @param fieldName The name of the field
   * @param params The params controlling Highlighting
   */
  protected boolean isMergeContiguousFragments(String fieldName, SolrParams params){
    return params.getFieldBool(fieldName, HighlightParams.MERGE_CONTIGUOUS_FRAGMENTS, false);
  }
  
  /**
   * Return a {@link org.apache.lucene.search.highlight.Formatter} appropriate for this field. If a formatter
   * has not been configured for this field, fall back to the configured
   * default or the solr default ({@link org.apache.lucene.search.highlight.SimpleHTMLFormatter}).
   * 
   * @param fieldName The name of the field
   * @param params The params controlling Highlighting
   * @return An appropriate {@link org.apache.lucene.search.highlight.Formatter}.
   */
  protected Formatter getFormatter(String fieldName, SolrParams params ) 
  {
    String str = params.getFieldParam( fieldName, HighlightParams.FORMATTER );
    SolrFormatter formatter = formatters.get( str );
    if( formatter == null ) {
      throw new SolrException( SolrException.ErrorCode.BAD_REQUEST, "Unknown formatter: "+str );
    }
    return formatter.getFormatter( fieldName, params );
  }

  /**
   * Return an {@link org.apache.lucene.search.highlight.Encoder} appropriate for this field. If an encoder
   * has not been configured for this field, fall back to the configured
   * default or the solr default ({@link org.apache.lucene.search.highlight.DefaultEncoder}).
   * 
   * @param fieldName The name of the field
   * @param params The params controlling Highlighting
   * @return An appropriate {@link org.apache.lucene.search.highlight.Encoder}.
   */
  protected Encoder getEncoder(String fieldName, SolrParams params){
    String str = params.getFieldParam( fieldName, HighlightParams.ENCODER );
    SolrEncoder encoder = encoders.get( str );
    if( encoder == null ) {
      throw new SolrException( SolrException.ErrorCode.BAD_REQUEST, "Unknown encoder: "+str );
    }
    return encoder.getEncoder( fieldName, params );
  }
  
  /**
   * Return a {@link org.apache.lucene.search.highlight.Fragmenter} appropriate for this field. If a fragmenter
   * has not been configured for this field, fall back to the configured
   * default or the solr default ({@link org.apache.lucene.search.highlight.GapFragmenter}).
   * 
   * @param fieldName The name of the field
   * @param params The params controlling Highlighting
   * @return An appropriate {@link org.apache.lucene.search.highlight.Fragmenter}.
   */
  protected Fragmenter getFragmenter(String fieldName, SolrParams params) 
  {
    String fmt = params.getFieldParam( fieldName, HighlightParams.FRAGMENTER );
    SolrFragmenter frag = fragmenters.get( fmt );
    if( frag == null ) {
      throw new SolrException( SolrException.ErrorCode.BAD_REQUEST, "Unknown fragmenter: "+fmt );
    }
    return frag.getFragmenter( fieldName, params );
  }
  
  protected FragListBuilder getFragListBuilder( String fieldName, SolrParams params ){
    String flb = params.getFieldParam( fieldName, HighlightParams.FRAG_LIST_BUILDER );
    SolrFragListBuilder solrFlb = fragListBuilders.get( flb );
    if( solrFlb == null ){
      throw new SolrException( SolrException.ErrorCode.BAD_REQUEST, "Unknown fragListBuilder: " + flb );
    }
    return solrFlb.getFragListBuilder( params );
  }
  
  protected FragmentsBuilder getFragmentsBuilder( String fieldName, SolrParams params ){
    return getSolrFragmentsBuilder( fieldName, params ).getFragmentsBuilder( params );
  }
  
  private SolrFragmentsBuilder getSolrFragmentsBuilder( String fieldName, SolrParams params ){
    String fb = params.getFieldParam( fieldName, HighlightParams.FRAGMENTS_BUILDER );
    SolrFragmentsBuilder solrFb = fragmentsBuilders.get( fb );
    if( solrFb == null ){
      throw new SolrException( SolrException.ErrorCode.BAD_REQUEST, "Unknown fragmentsBuilder: " + fb );
    }
    return solrFb;
  }
  
  /**
   * Generates a list of Highlighted query fragments for each item in a list
   * of documents, or returns null if highlighting is disabled.
   *
   * @param docs query results
   * @param query the query
   * @param req the current request
   * @param defaultFields default list of fields to summarize
   *
   * @return NamedList containing a NamedList for each document, which in 
   * turns contains sets (field, summary) pairs.
   */
  @Override
  @SuppressWarnings("unchecked")
  public NamedList<Object> doHighlighting(DocList docs, Query query, SolrQueryRequest req, String[] defaultFields) throws IOException {
    SolrParams params = req.getParams(); 
    if (!isHighlightingEnabled(params))
        return null;
     
    SolrIndexSearcher searcher = req.getSearcher();
    IndexSchema schema = searcher.getSchema();
    NamedList fragments = new SimpleOrderedMap();
    String[] fieldNames = getHighlightFields(query, req, defaultFields);
    Set<String> fset = new HashSet<String>();
     
    {
      // pre-fetch documents using the Searcher's doc cache
      for(String f : fieldNames) { fset.add(f); }
      // fetch unique key if one exists.
      SchemaField keyField = schema.getUniqueKeyField();
      if(null != keyField)
        fset.add(keyField.getName());  
    }

    // get FastVectorHighlighter instance out of the processing loop
    FastVectorHighlighter fvh = new FastVectorHighlighter(
        // FVH cannot process hl.usePhraseHighlighter parameter per-field basis
        params.getBool( HighlightParams.USE_PHRASE_HIGHLIGHTER, true ),
        // FVH cannot process hl.requireFieldMatch parameter per-field basis
        params.getBool( HighlightParams.FIELD_MATCH, false ) );
    FieldQuery fieldQuery = fvh.getFieldQuery( query );

    // Highlight each document
    DocIterator iterator = docs.iterator();
    for (int i = 0; i < docs.size(); i++) {
      int docId = iterator.nextDoc();
      Document doc = searcher.doc(docId, fset);
      NamedList docSummaries = new SimpleOrderedMap();
      for (String fieldName : fieldNames) {
        fieldName = fieldName.trim();
        if( useFastVectorHighlighter( params, schema, fieldName ) )
          doHighlightingByFastVectorHighlighter( fvh, fieldQuery, req, docSummaries, docId, doc, fieldName );
        else
          doHighlightingByHighlighter( query, req, docSummaries, docId, doc, fieldName );
      }
      String printId = schema.printableUniqueKey(doc);
      fragments.add(printId == null ? null : printId, docSummaries);
    }
    return fragments;
  }
  
  /*
   * If fieldName is undefined, this method returns false, then
   * doHighlightingByHighlighter() will do nothing for the field.
   */
  private boolean useFastVectorHighlighter( SolrParams params, IndexSchema schema, String fieldName ){
    SchemaField schemaField = schema.getFieldOrNull( fieldName );
    if( schemaField == null ) return false;
    boolean useFvhParam = params.getFieldBool( fieldName, HighlightParams.USE_FVH, false );
    if( !useFvhParam ) return false;
    boolean termPosOff = schemaField.storeTermPositions() && schemaField.storeTermOffsets();
    if( !termPosOff ) {
      log.warn( "Solr will use Highlighter instead of FastVectorHighlighter because {} field does not store TermPositions and TermOffsets.", fieldName );
    }
    return termPosOff;
  }
  
  private void doHighlightingByHighlighter( Query query, SolrQueryRequest req, NamedList docSummaries,
      int docId, Document doc, String fieldName ) throws IOException {
    SolrParams params = req.getParams(); 
    String[] docTexts = doc.getValues(fieldName);
    // according to Document javadoc, doc.getValues() never returns null. check empty instead of null
    if (docTexts.length == 0) return;
    
    SolrIndexSearcher searcher = req.getSearcher();
    IndexSchema schema = searcher.getSchema();
    TokenStream tstream = null;
    int numFragments = getMaxSnippets(fieldName, params);
    boolean mergeContiguousFragments = isMergeContiguousFragments(fieldName, params);

    String[] summaries = null;
    List<TextFragment> frags = new ArrayList<TextFragment>();

    TermOffsetsTokenStream tots = null; // to be non-null iff we're using TermOffsets optimization
    try {
        TokenStream tvStream = TokenSources.getTokenStream(searcher.getIndexReader(), docId, fieldName);
        if (tvStream != null) {
          tots = new TermOffsetsTokenStream(tvStream);
        }
    }
    catch (IllegalArgumentException e) {
      // No problem. But we can't use TermOffsets optimization.
    }

    for (int j = 0; j < docTexts.length; j++) {
      if( tots != null ) {
        // if we're using TermOffsets optimization, then get the next
        // field value's TokenStream (i.e. get field j's TokenStream) from tots:
        tstream = tots.getMultiValuedTokenStream( docTexts[j].length() );
      } else {
        // fall back to analyzer
        tstream = createAnalyzerTStream(schema, fieldName, docTexts[j]);
      }
      
      int maxCharsToAnalyze = params.getFieldInt(fieldName,
          HighlightParams.MAX_CHARS,
          Highlighter.DEFAULT_MAX_CHARS_TO_ANALYZE);
      
      Highlighter highlighter;
      if (Boolean.valueOf(req.getParams().get(HighlightParams.USE_PHRASE_HIGHLIGHTER, "true"))) {
        // TODO: this is not always necessary - eventually we would like to avoid this wrap
        //       when it is not needed.
        if (maxCharsToAnalyze < 0) {
          tstream = new CachingTokenFilter(tstream);
        } else {
          tstream = new CachingTokenFilter(new OffsetLimitTokenFilter(tstream, maxCharsToAnalyze));
        }
        
        // get highlighter
        highlighter = getPhraseHighlighter(query, fieldName, req, (CachingTokenFilter) tstream);
         
        // after highlighter initialization, reset tstream since construction of highlighter already used it
        tstream.reset();
      }
      else {
        // use "the old way"
        highlighter = getHighlighter(query, fieldName, req);
      }
      
<<<<<<< HEAD

=======
>>>>>>> fe0ffb1a
      if (maxCharsToAnalyze < 0) {
        highlighter.setMaxDocCharsToAnalyze(docTexts[j].length());
      } else {
        highlighter.setMaxDocCharsToAnalyze(maxCharsToAnalyze);
      }

      try {
        TextFragment[] bestTextFragments = highlighter.getBestTextFragments(tstream, docTexts[j], mergeContiguousFragments, numFragments);
        for (int k = 0; k < bestTextFragments.length; k++) {
          if ((bestTextFragments[k] != null) && (bestTextFragments[k].getScore() > 0)) {
            frags.add(bestTextFragments[k]);
          }
        }
      } catch (InvalidTokenOffsetsException e) {
        throw new SolrException(SolrException.ErrorCode.SERVER_ERROR, e);
      }
    }
    // sort such that the fragments with the highest score come first
    Collections.sort(frags, new Comparator<TextFragment>() {
      public int compare(TextFragment arg0, TextFragment arg1) {
        return Math.round(arg1.getScore() - arg0.getScore());
      }
    });
    
     // convert fragments back into text
     // TODO: we can include score and position information in output as snippet attributes
    if (frags.size() > 0) {
      ArrayList<String> fragTexts = new ArrayList<String>();
      for (TextFragment fragment: frags) {
        if ((fragment != null) && (fragment.getScore() > 0)) {
          fragTexts.add(fragment.toString());
        }
        if (fragTexts.size() >= numFragments) break;
      }
      summaries = fragTexts.toArray(new String[0]);
      if (summaries.length > 0) 
      docSummaries.add(fieldName, summaries);
    }
    // no summeries made, copy text from alternate field
    if (summaries == null || summaries.length == 0) {
      alternateField( docSummaries, params, doc, fieldName );
    }
  }

  private void doHighlightingByFastVectorHighlighter( FastVectorHighlighter highlighter, FieldQuery fieldQuery,
      SolrQueryRequest req, NamedList docSummaries, int docId, Document doc,
      String fieldName ) throws IOException {
    SolrParams params = req.getParams(); 
    SolrFragmentsBuilder solrFb = getSolrFragmentsBuilder( fieldName, params );
    String[] snippets = highlighter.getBestFragments( fieldQuery, req.getSearcher().getIndexReader(), docId, fieldName,
        params.getFieldInt( fieldName, HighlightParams.FRAGSIZE, 100 ),
        params.getFieldInt( fieldName, HighlightParams.SNIPPETS, 1 ),
        getFragListBuilder( fieldName, params ),
        getFragmentsBuilder( fieldName, params ),
        solrFb.getPreTags( params, fieldName ),
        solrFb.getPostTags( params, fieldName ),
        getEncoder( fieldName, params ) );
    if( snippets != null && snippets.length > 0 )
      docSummaries.add( fieldName, snippets );
    else
      alternateField( docSummaries, params, doc, fieldName );
  }
  
  private void alternateField( NamedList docSummaries, SolrParams params, Document doc, String fieldName ){
    String alternateField = params.getFieldParam(fieldName, HighlightParams.ALTERNATE_FIELD);
    if (alternateField != null && alternateField.length() > 0) {
      String[] altTexts = doc.getValues(alternateField);
      if (altTexts != null && altTexts.length > 0){
        int alternateFieldLen = params.getFieldInt(fieldName, HighlightParams.ALTERNATE_FIELD_LENGTH,0);
        if( alternateFieldLen <= 0 ){
          docSummaries.add(fieldName, altTexts);
        }
        else{
          List<String> altList = new ArrayList<String>();
          int len = 0;
          for( String altText: altTexts ){
            altList.add( len + altText.length() > alternateFieldLen ?
                new String(altText.substring( 0, alternateFieldLen - len )) : altText );
            len += altText.length();
            if( len >= alternateFieldLen ) break;
          }
          docSummaries.add(fieldName, altList);
        }
      }
    }
  }
  
  private TokenStream createAnalyzerTStream(IndexSchema schema, String fieldName, String docText) throws IOException {

    TokenStream tstream;
    TokenStream ts = schema.getAnalyzer().reusableTokenStream(fieldName, new StringReader(docText));
    ts.reset();
    tstream = new TokenOrderingFilter(ts, 10);
    return tstream;
  }
}

/** Orders Tokens in a window first by their startOffset ascending.
 * endOffset is currently ignored.
 * This is meant to work around fickleness in the highlighter only.  It
 * can mess up token positions and should not be used for indexing or querying.
 */
final class TokenOrderingFilter extends TokenFilter {
  private final int windowSize;
  private final LinkedList<OrderedToken> queue = new LinkedList<OrderedToken>();
  private boolean done=false;
  private final OffsetAttribute offsetAtt = addAttribute(OffsetAttribute.class);
  
  protected TokenOrderingFilter(TokenStream input, int windowSize) {
    super(input);
    this.windowSize = windowSize;
  }

  @Override
  public boolean incrementToken() throws IOException {
    while (!done && queue.size() < windowSize) {
      if (!input.incrementToken()) {
        done = true;
        break;
      }

      // reverse iterating for better efficiency since we know the
      // list is already sorted, and most token start offsets will be too.
      ListIterator<OrderedToken> iter = queue.listIterator(queue.size());
      while(iter.hasPrevious()) {
        if (offsetAtt.startOffset() >= iter.previous().startOffset) {
          // insertion will be before what next() would return (what
          // we just compared against), so move back one so the insertion
          // will be after.
          iter.next();
          break;
        }
      }
      OrderedToken ot = new OrderedToken();
      ot.state = captureState();
      ot.startOffset = offsetAtt.startOffset();
      iter.add(ot);
    }

    if (queue.isEmpty()) {
      return false;
    } else {
      restoreState(queue.removeFirst().state);
      return true;
    }
  }
}

// for TokenOrderingFilter, so it can easily sort by startOffset
class OrderedToken {
  State state;
  int startOffset;
}

class TermOffsetsTokenStream {

  TokenStream bufferedTokenStream = null;
  OffsetAttribute bufferedOffsetAtt;
  State bufferedToken;
  int bufferedStartOffset;
  int bufferedEndOffset;
  int startOffset;
  int endOffset;

  public TermOffsetsTokenStream( TokenStream tstream ){
    bufferedTokenStream = tstream;
    bufferedOffsetAtt = bufferedTokenStream.addAttribute(OffsetAttribute.class);
    startOffset = 0;
    bufferedToken = null;
  }

  public TokenStream getMultiValuedTokenStream( final int length ){
    endOffset = startOffset + length;
    return new MultiValuedStream(length);
  }
  
  final class MultiValuedStream extends TokenStream {
    private final int length;
    OffsetAttribute offsetAtt = addAttribute(OffsetAttribute.class);

      MultiValuedStream(int length) { 
        super(bufferedTokenStream.cloneAttributes());
        this.length = length;
      }
      
      @Override
      public boolean incrementToken() throws IOException {
        while( true ){
          if( bufferedToken == null ) {
            if (!bufferedTokenStream.incrementToken())
              return false;
            bufferedToken = bufferedTokenStream.captureState();
            bufferedStartOffset = bufferedOffsetAtt.startOffset();
            bufferedEndOffset = bufferedOffsetAtt.endOffset();
          }
          
          if( startOffset <= bufferedStartOffset &&
              bufferedEndOffset <= endOffset ){
            restoreState(bufferedToken);
            bufferedToken = null;
            offsetAtt.setOffset( offsetAtt.startOffset() - startOffset, offsetAtt.endOffset() - startOffset );
            return true;
          }
          else if( bufferedEndOffset > endOffset ){
            startOffset += length + 1;
            return false;
          }
          bufferedToken = null;
        }
      }

  };
};<|MERGE_RESOLUTION|>--- conflicted
+++ resolved
@@ -461,10 +461,6 @@
         highlighter = getHighlighter(query, fieldName, req);
       }
       
-<<<<<<< HEAD
-
-=======
->>>>>>> fe0ffb1a
       if (maxCharsToAnalyze < 0) {
         highlighter.setMaxDocCharsToAnalyze(docTexts[j].length());
       } else {
