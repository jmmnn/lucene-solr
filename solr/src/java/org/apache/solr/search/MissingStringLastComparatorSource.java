/**
 * Licensed to the Apache Software Foundation (ASF) under one or more
 * contributor license agreements.  See the NOTICE file distributed with
 * this work for additional information regarding copyright ownership.
 * The ASF licenses this file to You under the Apache License, Version 2.0
 * (the "License"); you may not use this file except in compliance with
 * the License.  You may obtain a copy of the License at
 *
 *     http://www.apache.org/licenses/LICENSE-2.0
 *
 * Unless required by applicable law or agreed to in writing, software
 * distributed under the License is distributed on an "AS IS" BASIS,
 * WITHOUT WARRANTIES OR CONDITIONS OF ANY KIND, either express or implied.
 * See the License for the specific language governing permissions and
 * limitations under the License.
 */

package org.apache.solr.search;

import org.apache.lucene.search.*;
import org.apache.lucene.index.IndexReader;
import org.apache.lucene.util.BytesRef;
import org.apache.lucene.util.packed.Direct16;
import org.apache.lucene.util.packed.Direct32;
import org.apache.lucene.util.packed.Direct8;
import org.apache.lucene.util.packed.PackedInts;
import org.apache.solr.util.ByteUtils;

import java.io.IOException;


public class MissingStringLastComparatorSource extends FieldComparatorSource {
  private final BytesRef missingValueProxy;

  public MissingStringLastComparatorSource() {
    this(ByteUtils.bigTerm);
  }

  /** Creates a {@link FieldComparatorSource} that sorts null last in a normal ascending sort.
   * <tt>missingValueProxy</tt> as the value to return from FieldComparator.value()
   *
   * @param missingValueProxy   The value returned when sortValue() is called for a document missing the sort field.
   * This value is *not* normally used for sorting.
   */
  public MissingStringLastComparatorSource(BytesRef missingValueProxy) {
    this.missingValueProxy=missingValueProxy;
  }

  public FieldComparator newComparator(String fieldname, int numHits, int sortPos, boolean reversed) throws IOException {
    return new TermOrdValComparator_SML(numHits, fieldname, sortPos, reversed, missingValueProxy);
  }

}

// Copied from Lucene's TermOrdValComparator and modified since the Lucene version couldn't
// be extended.
class TermOrdValComparator_SML extends FieldComparator {
  private static final int NULL_ORD = Integer.MAX_VALUE;

  private final int[] ords;
  private final BytesRef[] values;
  private final int[] readerGen;

  private FieldCache.DocTermsIndex termsIndex;
  private final String field;

  private final BytesRef NULL_VAL;
  private PerSegmentComparator current;

  public TermOrdValComparator_SML(int numHits, String field, int sortPos, boolean reversed, BytesRef nullVal) {
    ords = new int[numHits];
    values = new BytesRef[numHits];
    readerGen = new int[numHits];
    this.field = field;
    this.NULL_VAL = nullVal;
  }

  @Override
  public int compare(int slot1, int slot2) {
    throw new UnsupportedOperationException();
  }

  @Override
  public void setBottom(int slot) {
    throw new UnsupportedOperationException();
  }

  @Override
  public int compareBottom(int doc) {
    throw new UnsupportedOperationException();
  }

  @Override
  public void copy(int slot, int doc) {
    throw new UnsupportedOperationException();
  }

  @Override
  public Comparable<?> value(int slot) {
    throw new UnsupportedOperationException();
  }

  @Override
  public FieldComparator setNextReader(IndexReader reader, int docBase) throws IOException {
    return TermOrdValComparator_SML.createComparator(reader, this);
  }

  // Base class for specialized (per bit width of the
  // ords) per-segment comparator.  NOTE: this is messy;
  // we do this only because hotspot can't reliably inline
  // the underlying array access when looking up doc->ord
  private static abstract class PerSegmentComparator extends FieldComparator {
    protected TermOrdValComparator_SML parent;
    protected final int[] ords;
    protected final BytesRef[] values;
    protected final int[] readerGen;

    protected int currentReaderGen = -1;
    protected FieldCache.DocTermsIndex termsIndex;

    protected int bottomSlot = -1;
    protected int bottomOrd;
    protected boolean bottomSameReader = false;
    protected BytesRef bottomValue;
    protected final BytesRef tempBR = new BytesRef();


    public PerSegmentComparator(TermOrdValComparator_SML parent) {
      this.parent = parent;
      PerSegmentComparator previous = parent.current;
      if (previous != null) {
        currentReaderGen = previous.currentReaderGen;
        bottomSlot = previous.bottomSlot;
        bottomOrd = previous.bottomOrd;
        bottomValue = previous.bottomValue;
      }
      ords = parent.ords;
      values = parent.values;
      readerGen = parent.readerGen;
      termsIndex = parent.termsIndex;
      currentReaderGen++;
    }

    @Override
    public FieldComparator setNextReader(IndexReader reader, int docBase) throws IOException {
      return TermOrdValComparator_SML.createComparator(reader, parent);
    }

    @Override
    public int compare(int slot1, int slot2) {
      if (readerGen[slot1] == readerGen[slot2]) {
        return ords[slot1] - ords[slot2];
      }

      final BytesRef val1 = values[slot1];
      final BytesRef val2 = values[slot2];
      if (val1 == null) {
        if (val2 == null) {
          return 0;
        }
        return 1;
      } else if (val2 == null) {
        return -1;
      }
      return val1.compareTo(val2);
    }

    @Override
    public void setBottom(final int bottom) {
      bottomSlot = bottom;

      bottomValue = values[bottomSlot];
      if (currentReaderGen == readerGen[bottomSlot]) {
        bottomOrd = ords[bottomSlot];
        bottomSameReader = true;
      } else {
        if (bottomValue == null) {
          // 0 ord is null for all segments
          assert ords[bottomSlot] == NULL_ORD;
          bottomOrd = NULL_ORD;
          bottomSameReader = true;
          readerGen[bottomSlot] = currentReaderGen;
        } else {
          final int index = binarySearch(tempBR, termsIndex, bottomValue);
          if (index < 0) {
            bottomOrd = -index - 2;
            bottomSameReader = false;
          } else {
            bottomOrd = index;
            // exact value match
            bottomSameReader = true;
            readerGen[bottomSlot] = currentReaderGen;
<<<<<<< HEAD
=======
            ords[bottomSlot] = bottomOrd;
>>>>>>> d829cac9
          }
          ords[bottomSlot] = bottomOrd;
        }
      }
    }

    @Override
    public Comparable<?> value(int slot) {
      return values==null ? parent.NULL_VAL : values[slot];
    }
  }

  // Used per-segment when bit width of doc->ord is 8:
  private static final class ByteOrdComparator extends PerSegmentComparator {
    private final byte[] readerOrds;

    public ByteOrdComparator(byte[] readerOrds, TermOrdValComparator_SML parent) {
      super(parent);
      this.readerOrds = readerOrds;
    }

    @Override
    public int compareBottom(int doc) {
      assert bottomSlot != -1;
      int order = readerOrds[doc]&0xFF;
      if (order == 0) order = NULL_ORD;
      if (bottomSameReader) {
        // ord is precisely comparable, even in the equal case
        return bottomOrd - order;
      } else {
        // ord is only approx comparable: if they are not
        // equal, we can use that; if they are equal, we
        // must fallback to compare by value
        final int cmp = bottomOrd - order;
        if (cmp != 0) {
          return cmp;
        }

        // take care of the case where both vals are null
        if (order == NULL_ORD) return 0;

        // and at this point we know that neither value is null, so safe to compare
        termsIndex.lookup(order, tempBR);
        return bottomValue.compareTo(tempBR);
      }
    }

    @Override
    public void copy(int slot, int doc) {
      int ord = readerOrds[doc]&0xFF;
      if (ord == 0) {
        ords[slot] = NULL_ORD;
        values[slot] = null;
      } else {
        ords[slot] = ord;
        assert ord > 0;
        if (values[slot] == null) {
          values[slot] = new BytesRef();
        }
        termsIndex.lookup(ord, values[slot]);
      }
      readerGen[slot] = currentReaderGen;
    }
  }

  // Used per-segment when bit width of doc->ord is 16:
  private static final class ShortOrdComparator extends PerSegmentComparator {
    private final short[] readerOrds;

    public ShortOrdComparator(short[] readerOrds, TermOrdValComparator_SML parent) {
      super(parent);
      this.readerOrds = readerOrds;
    }

    @Override
    public int compareBottom(int doc) {
      assert bottomSlot != -1;
      int order = readerOrds[doc]&0xFFFF;
      if (order == 0) order = NULL_ORD;
      if (bottomSameReader) {
        // ord is precisely comparable, even in the equal case
        return bottomOrd - order;
      } else {
        // ord is only approx comparable: if they are not
        // equal, we can use that; if they are equal, we
        // must fallback to compare by value
        final int cmp = bottomOrd - order;
        if (cmp != 0) {
          return cmp;
        }

        // take care of the case where both vals are null
        if (order == NULL_ORD) return 0;

        // and at this point we know that neither value is null, so safe to compare
        termsIndex.lookup(order, tempBR);
        return bottomValue.compareTo(tempBR);
      }
    }

    @Override
    public void copy(int slot, int doc) {
      int ord = readerOrds[doc]&0xFFFF;
      if (ord == 0) {
        ords[slot] = NULL_ORD;
        values[slot] = null;
      } else {
        ords[slot] = ord;
        assert ord > 0;
        if (values[slot] == null) {
          values[slot] = new BytesRef();
        }
        termsIndex.lookup(ord, values[slot]);
      }
      readerGen[slot] = currentReaderGen;
    }
  }

  // Used per-segment when bit width of doc->ord is 32:
  private static final class IntOrdComparator extends PerSegmentComparator {
    private final int[] readerOrds;

    public IntOrdComparator(int[] readerOrds, TermOrdValComparator_SML parent) {
      super(parent);
      this.readerOrds = readerOrds;
    }

    @Override
    public int compareBottom(int doc) {
      assert bottomSlot != -1;
      int order = readerOrds[doc];
      if (order == 0) order = NULL_ORD;
      if (bottomSameReader) {
        // ord is precisely comparable, even in the equal case
        return bottomOrd - order;
      } else {
        // ord is only approx comparable: if they are not
        // equal, we can use that; if they are equal, we
        // must fallback to compare by value
        final int cmp = bottomOrd - order;
        if (cmp != 0) {
          return cmp;
        }

        // take care of the case where both vals are null
        if (order == NULL_ORD) return 0;

        // and at this point we know that neither value is null, so safe to compare
        termsIndex.lookup(order, tempBR);
        return bottomValue.compareTo(tempBR);
      }
    }

    @Override
    public void copy(int slot, int doc) {
      int ord = readerOrds[doc];
      if (ord == 0) {
        ords[slot] = NULL_ORD;
        values[slot] = null;
      } else {
        ords[slot] = ord;
        assert ord > 0;
        if (values[slot] == null) {
          values[slot] = new BytesRef();
        }
        termsIndex.lookup(ord, values[slot]);
      }
      readerGen[slot] = currentReaderGen;
    }
  }

  // Used per-segment when bit width is not a native array
  // size (8, 16, 32):
  private static final class AnyOrdComparator extends PerSegmentComparator {
    private final PackedInts.Reader readerOrds;

    public AnyOrdComparator(PackedInts.Reader readerOrds, TermOrdValComparator_SML parent) {
      super(parent);
      this.readerOrds = readerOrds;
    }

    @Override
    public int compareBottom(int doc) {
      assert bottomSlot != -1;
      int order = (int) readerOrds.get(doc);
      if (order == 0) order = NULL_ORD;
      if (bottomSameReader) {
        // ord is precisely comparable, even in the equal case
        return bottomOrd - order;
      } else {
        // ord is only approx comparable: if they are not
        // equal, we can use that; if they are equal, we
        // must fallback to compare by value
        final int cmp = bottomOrd - order;
        if (cmp != 0) {
          return cmp;
        }

        // take care of the case where both vals are null
        if (order == NULL_ORD) return 0;

        // and at this point we know that neither value is null, so safe to compare
        termsIndex.lookup(order, tempBR);
        return bottomValue.compareTo(tempBR);
      }

    }

    @Override
    public void copy(int slot, int doc) {
      int ord = (int) readerOrds.get(doc);
      if (ord == 0) {
        ords[slot] = NULL_ORD;
        values[slot] = null;
      } else {
        ords[slot] = ord;
        assert ord > 0;
        if (values[slot] == null) {
          values[slot] = new BytesRef();
        }
        termsIndex.lookup(ord, values[slot]);
      }
      readerGen[slot] = currentReaderGen;
    }
  }

  public static FieldComparator createComparator(IndexReader reader, TermOrdValComparator_SML parent) throws IOException {
    parent.termsIndex = FieldCache.DEFAULT.getTermsIndex(reader, parent.field);
    final PackedInts.Reader docToOrd = parent.termsIndex.getDocToOrd();
    PerSegmentComparator perSegComp;

    if (docToOrd instanceof Direct8) {
      perSegComp = new ByteOrdComparator(((Direct8) docToOrd).getArray(), parent);
    } else if (docToOrd instanceof Direct16) {
      perSegComp = new ShortOrdComparator(((Direct16) docToOrd).getArray(), parent);
    } else if (docToOrd instanceof Direct32) {
      perSegComp = new IntOrdComparator(((Direct32) docToOrd).getArray(), parent);
    } else {
      perSegComp = new AnyOrdComparator(docToOrd, parent);
    }

    if (perSegComp.bottomSlot != -1) {
      perSegComp.setBottom(perSegComp.bottomSlot);
    }

    parent.current = perSegComp;
    return perSegComp;
  }
}<|MERGE_RESOLUTION|>--- conflicted
+++ resolved
@@ -190,12 +190,8 @@
             // exact value match
             bottomSameReader = true;
             readerGen[bottomSlot] = currentReaderGen;
-<<<<<<< HEAD
-=======
             ords[bottomSlot] = bottomOrd;
->>>>>>> d829cac9
           }
-          ords[bottomSlot] = bottomOrd;
         }
       }
     }
