--- conflicted
+++ resolved
@@ -26,19 +26,10 @@
 import org.apache.lucene.document.Field;
 import org.apache.lucene.document.Field.TermVector;
 import org.apache.lucene.index.IndexReader;
-<<<<<<< HEAD
-import org.apache.lucene.index.IndexWriter;
-import org.apache.lucene.index.MultiFields;
-import org.apache.lucene.index.IndexWriterConfig;
-import org.apache.lucene.index.DocsAndPositionsEnum;
-import org.apache.lucene.store.Directory;
-import org.apache.lucene.store.RAMDirectory;
-=======
 import org.apache.lucene.index.MultiFields;
 import org.apache.lucene.index.DocsAndPositionsEnum;
 import org.apache.lucene.index.RandomIndexWriter;
 import org.apache.lucene.store.Directory;
->>>>>>> 2ede77ba
 import org.apache.lucene.util.BytesRef;
 
 public class TestCachingTokenFilter extends BaseTokenStreamTestCase {
@@ -80,11 +71,7 @@
     //    don't reset the stream here, the DocumentWriter should do that implicitly
     writer.addDocument(doc);
     
-<<<<<<< HEAD
-    IndexReader reader = IndexReader.open(dir, true);
-=======
     IndexReader reader = writer.getReader();
->>>>>>> 2ede77ba
     DocsAndPositionsEnum termPositions = MultiFields.getTermPositionsEnum(reader,
                                                                           MultiFields.getDeletedDocs(reader),
                                                                           "preanalyzed",
