package org.apache.lucene.search;

/**
 * Licensed to the Apache Software Foundation (ASF) under one or more
 * contributor license agreements.  See the NOTICE file distributed with
 * this work for additional information regarding copyright ownership.
 * The ASF licenses this file to You under the Apache License, Version 2.0
 * (the "License"); you may not use this file except in compliance with
 * the License.  You may obtain a copy of the License at
 *
 *     http://www.apache.org/licenses/LICENSE-2.0
 *
 * Unless required by applicable law or agreed to in writing, software
 * distributed under the License is distributed on an "AS IS" BASIS,
 * WITHOUT WARRANTIES OR CONDITIONS OF ANY KIND, either express or implied.
 * See the License for the specific language governing permissions and
 * limitations under the License.
 */

import org.apache.lucene.document.Document;
import org.apache.lucene.document.Field;
import org.apache.lucene.document.Field.Index;
import org.apache.lucene.document.Field.Store;
import org.apache.lucene.index.IndexReader;
import org.apache.lucene.index.RandomIndexWriter;
import org.apache.lucene.index.Term;
import org.apache.lucene.search.BooleanClause.Occur;
import org.apache.lucene.store.Directory;
import org.apache.lucene.util.LuceneTestCase;

public class TestQueryWrapperFilter extends LuceneTestCase {

  public void testBasic() throws Exception {
<<<<<<< HEAD
    Directory dir = new RAMDirectory();
    RandomIndexWriter writer = new RandomIndexWriter(newRandom(), dir);
=======
    Directory dir = newDirectory();
    RandomIndexWriter writer = new RandomIndexWriter(random, dir);
>>>>>>> 2ede77ba
    Document doc = new Document();
    doc.add(newField("field", "value", Store.NO, Index.ANALYZED));
    writer.addDocument(doc);
    IndexReader reader = writer.getReader();
    writer.close();

    TermQuery termQuery = new TermQuery(new Term("field", "value"));

    // should not throw exception with primitive query
    QueryWrapperFilter qwf = new QueryWrapperFilter(termQuery);

    IndexSearcher searcher = new IndexSearcher(reader);
    TopDocs hits = searcher.search(new MatchAllDocsQuery(), qwf, 10);
    assertEquals(1, hits.totalHits);
    hits = searcher.search(new MatchAllDocsQuery(), new CachingWrapperFilter(qwf), 10);
    assertEquals(1, hits.totalHits);

    // should not throw exception with complex primitive query
    BooleanQuery booleanQuery = new BooleanQuery();
    booleanQuery.add(termQuery, Occur.MUST);
    booleanQuery.add(new TermQuery(new Term("field", "missing")),
        Occur.MUST_NOT);
    qwf = new QueryWrapperFilter(termQuery);

    hits = searcher.search(new MatchAllDocsQuery(), qwf, 10);
    assertEquals(1, hits.totalHits);
    hits = searcher.search(new MatchAllDocsQuery(), new CachingWrapperFilter(qwf), 10);
    assertEquals(1, hits.totalHits);

    // should not throw exception with non primitive Query (doesn't implement
    // Query#createWeight)
    qwf = new QueryWrapperFilter(new FuzzyQuery(new Term("field", "valu")));

    hits = searcher.search(new MatchAllDocsQuery(), qwf, 10);
    assertEquals(1, hits.totalHits);
    hits = searcher.search(new MatchAllDocsQuery(), new CachingWrapperFilter(qwf), 10);
    assertEquals(1, hits.totalHits);

    // test a query with no hits
    termQuery = new TermQuery(new Term("field", "not_exist"));
    qwf = new QueryWrapperFilter(termQuery);
    hits = searcher.search(new MatchAllDocsQuery(), qwf, 10);
    assertEquals(0, hits.totalHits);
    hits = searcher.search(new MatchAllDocsQuery(), new CachingWrapperFilter(qwf), 10);
    assertEquals(0, hits.totalHits);
    searcher.close();
    reader.close();
    dir.close();
  }
}<|MERGE_RESOLUTION|>--- conflicted
+++ resolved
@@ -31,13 +31,8 @@
 public class TestQueryWrapperFilter extends LuceneTestCase {
 
   public void testBasic() throws Exception {
-<<<<<<< HEAD
-    Directory dir = new RAMDirectory();
-    RandomIndexWriter writer = new RandomIndexWriter(newRandom(), dir);
-=======
     Directory dir = newDirectory();
     RandomIndexWriter writer = new RandomIndexWriter(random, dir);
->>>>>>> 2ede77ba
     Document doc = new Document();
     doc.add(newField("field", "value", Store.NO, Index.ANALYZED));
     writer.addDocument(doc);
