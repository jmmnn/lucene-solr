package org.apache.lucene.search;

/**
 * Licensed to the Apache Software Foundation (ASF) under one or more
 * contributor license agreements.  See the NOTICE file distributed with
 * this work for additional information regarding copyright ownership.
 * The ASF licenses this file to You under the Apache License, Version 2.0
 * (the "License"); you may not use this file except in compliance with
 * the License.  You may obtain a copy of the License at
 *
 *     http://www.apache.org/licenses/LICENSE-2.0
 *
 * Unless required by applicable law or agreed to in writing, software
 * distributed under the License is distributed on an "AS IS" BASIS,
 * WITHOUT WARRANTIES OR CONDITIONS OF ANY KIND, either express or implied.
 * See the License for the specific language governing permissions and
 * limitations under the License.
 */

import java.io.IOException;
import java.text.Collator;
import java.util.Locale;

import org.apache.lucene.index.IndexReader;
import org.apache.lucene.search.FieldCache.DocTermsIndex;
import org.apache.lucene.search.FieldCache.DocTerms;
import org.apache.lucene.search.cache.ByteValuesCreator;
import org.apache.lucene.search.cache.CachedArray;
import org.apache.lucene.search.cache.CachedArrayCreator;
import org.apache.lucene.search.cache.DoubleValuesCreator;
import org.apache.lucene.search.cache.FloatValuesCreator;
import org.apache.lucene.search.cache.IntValuesCreator;
import org.apache.lucene.search.cache.LongValuesCreator;
import org.apache.lucene.search.cache.ShortValuesCreator;
import org.apache.lucene.search.cache.CachedArray.ByteValues;
import org.apache.lucene.search.cache.CachedArray.DoubleValues;
import org.apache.lucene.search.cache.CachedArray.FloatValues;
import org.apache.lucene.search.cache.CachedArray.IntValues;
import org.apache.lucene.search.cache.CachedArray.LongValues;
import org.apache.lucene.search.cache.CachedArray.ShortValues;
import org.apache.lucene.util.BytesRef;
import org.apache.lucene.util.packed.Direct8;
import org.apache.lucene.util.packed.Direct16;
import org.apache.lucene.util.packed.Direct32;
import org.apache.lucene.util.packed.PackedInts;

/**
 * Expert: a FieldComparator compares hits so as to determine their
 * sort order when collecting the top results with {@link
 * TopFieldCollector}.  The concrete public FieldComparator
 * classes here correspond to the SortField types.
 *
 * <p>This API is designed to achieve high performance
 * sorting, by exposing a tight interaction with {@link
 * FieldValueHitQueue} as it visits hits.  Whenever a hit is
 * competitive, it's enrolled into a virtual slot, which is
 * an int ranging from 0 to numHits-1.  The {@link
 * FieldComparator} is made aware of segment transitions
 * during searching in case any internal state it's tracking
 * needs to be recomputed during these transitions.</p>
 *
 * <p>A comparator must define these functions:</p>
 *
 * <ul>
 *
 *  <li> {@link #compare} Compare a hit at 'slot a'
 *       with hit 'slot b'.
 *
 *  <li> {@link #setBottom} This method is called by
 *       {@link FieldValueHitQueue} to notify the
 *       FieldComparator of the current weakest ("bottom")
 *       slot.  Note that this slot may not hold the weakest
 *       value according to your comparator, in cases where
 *       your comparator is not the primary one (ie, is only
 *       used to break ties from the comparators before it).
 *
 *  <li> {@link #compareBottom} Compare a new hit (docID)
 *       against the "weakest" (bottom) entry in the queue.
 *
 *  <li> {@link #copy} Installs a new hit into the
 *       priority queue.  The {@link FieldValueHitQueue}
 *       calls this method when a new hit is competitive.
 *
 *  <li> {@link #setNextReader} Invoked
 *       when the search is switching to the next segment.
 *       You may need to update internal state of the
 *       comparator, for example retrieving new values from
 *       the {@link FieldCache}.
 *
 *  <li> {@link #value} Return the sort value stored in
 *       the specified slot.  This is only called at the end
 *       of the search, in order to populate {@link
 *       FieldDoc#fields} when returning the top results.
 * </ul>
 *
 * @lucene.experimental
 */
public abstract class FieldComparator {

  /**
   * Compare hit at slot1 with hit at slot2.
   * 
   * @param slot1 first slot to compare
   * @param slot2 second slot to compare
   * @return any N < 0 if slot2's value is sorted after
   * slot1, any N > 0 if the slot2's value is sorted before
   * slot1 and 0 if they are equal
   */
  public abstract int compare(int slot1, int slot2);

  /**
   * Set the bottom slot, ie the "weakest" (sorted last)
   * entry in the queue.  When {@link #compareBottom} is
   * called, you should compare against this slot.  This
   * will always be called before {@link #compareBottom}.
   * 
   * @param slot the currently weakest (sorted last) slot in the queue
   */
  public abstract void setBottom(final int slot);

  /**
   * Compare the bottom of the queue with doc.  This will
   * only invoked after setBottom has been called.  This
   * should return the same result as {@link
   * #compare(int,int)}} as if bottom were slot1 and the new
   * document were slot 2.
   *    
   * <p>For a search that hits many results, this method
   * will be the hotspot (invoked by far the most
   * frequently).</p>
   * 
   * @param doc that was hit
   * @return any N < 0 if the doc's value is sorted after
   * the bottom entry (not competitive), any N > 0 if the
   * doc's value is sorted before the bottom entry and 0 if
   * they are equal.
   */
  public abstract int compareBottom(int doc) throws IOException;

  /**
   * This method is called when a new hit is competitive.
   * You should copy any state associated with this document
   * that will be required for future comparisons, into the
   * specified slot.
   * 
   * @param slot which slot to copy the hit to
   * @param doc docID relative to current reader
   */
  public abstract void copy(int slot, int doc) throws IOException;

  /**
   * Set a new Reader. All subsequent docIDs are relative to
   * the current reader (you must add docBase if you need to
   * map it to a top-level docID).
   * 
   * @param reader current reader
   * @param docBase docBase of this reader 
   * @return the comparator to use for this segment; most
   *   comparators can just return "this" to reuse the same
   *   comparator across segments
   * @throws IOException
   * @throws IOException
   */
  public abstract FieldComparator setNextReader(IndexReader reader, int docBase) throws IOException;

  /** Sets the Scorer to use in case a document's score is
   *  needed.
   * 
   * @param scorer Scorer instance that you should use to
   * obtain the current hit's score, if necessary. */
  public void setScorer(Scorer scorer) {
    // Empty implementation since most comparators don't need the score. This
    // can be overridden by those that need it.
  }
  
  /**
   * Return the actual value in the slot.
   *
   * @param slot the value
   * @return value in this slot upgraded to Comparable
   */
  public abstract Comparable<?> value(int slot);

    

  public static abstract class NumericComparator<T extends CachedArray> extends FieldComparator {
    protected final CachedArrayCreator<T> creator;
    protected T cached;
    protected final boolean checkMissing;
    
    public NumericComparator( CachedArrayCreator<T> c, boolean checkMissing ) {
      this.creator = c;
      this.checkMissing = checkMissing;
    }
  }

  /** Parses field's values as byte (using {@link
   *  FieldCache#getBytes} and sorts by ascending value */
  public static final class ByteComparator extends NumericComparator<ByteValues> {
    private final byte[] values;
    private final byte missingValue;
    private byte bottom;

    ByteComparator(int numHits, ByteValuesCreator creator, Byte missingValue ) {
      super( creator, missingValue!=null );
      values = new byte[numHits];
      this.missingValue = checkMissing
         ? missingValue.byteValue() : 0;
    }

    @Override
    public int compare(int slot1, int slot2) {
      return values[slot1] - values[slot2];
    }

    @Override
    public int compareBottom(int doc) {
      final byte v2 = (checkMissing && !cached.valid.get(doc)) 
        ? missingValue : cached.values[doc];
      return bottom - v2;
    }

    @Override
    public void copy(int slot, int doc) {
      values[slot] = ( checkMissing && cached.valid != null && !cached.valid.get(doc) )
        ? missingValue : cached.values[doc];
    }

    @Override
    public FieldComparator setNextReader(IndexReader reader, int docBase) throws IOException {
      cached = FieldCache.DEFAULT.getBytes(reader, creator.field, creator );
      return this;
    }
    
    @Override
    public void setBottom(final int bottom) {
      this.bottom = values[bottom];
    }

    @Override
    public Comparable<?> value(int slot) {
      return Byte.valueOf(values[slot]);
    }
  }

  
  /** Parses field's values as double (using {@link
   *  FieldCache#getDoubles} and sorts by ascending value */
  public static final class DoubleComparator extends NumericComparator<DoubleValues> {
    private final double[] values;
    private final double missingValue;
    private double bottom;


    DoubleComparator(int numHits, DoubleValuesCreator creator, Double missingValue ) {
      super( creator, missingValue != null );
      values = new double[numHits];
      this.missingValue = checkMissing
        ? missingValue.doubleValue() : 0;
    }

    @Override
    public int compare(int slot1, int slot2) {
      final double v1 = values[slot1];
      final double v2 = values[slot2];
      if (v1 > v2) {
        return 1;
      } else if (v1 < v2) {
        return -1;
      } else {
        return 0;
      }
    }

    @Override
    public int compareBottom(int doc) {
      final double v2 = (checkMissing && !cached.valid.get(doc)) 
        ? missingValue : cached.values[doc];
      
      if (bottom > v2) {
        return 1;
      } else if (bottom < v2) {
        return -1;
      } else {
        return 0;
      }
    }

    @Override
    public void copy(int slot, int doc) {
      values[slot] = ( checkMissing && cached.valid != null && !cached.valid.get(doc) )
        ? missingValue : cached.values[doc];
    }

    @Override
    public FieldComparator setNextReader(IndexReader reader, int docBase) throws IOException {
      cached = FieldCache.DEFAULT.getDoubles(reader, creator.field, creator );
      return this;
    }
    
    @Override
    public void setBottom(final int bottom) {
      this.bottom = values[bottom];
    }

    @Override
    public Comparable<?> value(int slot) {
      return Double.valueOf(values[slot]);
    }
  }

  /** Parses field's values as float (using {@link
   *  FieldCache#getFloats} and sorts by ascending value */
  public static final class FloatComparator extends NumericComparator<FloatValues> {
    private final float[] values;
    private final float missingValue;
    private float bottom;

    FloatComparator(int numHits, FloatValuesCreator creator, Float missingValue ) {
      super( creator, missingValue != null );
      values = new float[numHits];
      this.missingValue = checkMissing
        ? missingValue.floatValue() : 0;
    }
    
    @Override
    public int compare(int slot1, int slot2) {
      // TODO: are there sneaky non-branch ways to compute
      // sign of float?
      final float v1 = values[slot1];
      final float v2 = values[slot2];
      if (v1 > v2) {
        return 1;
      } else if (v1 < v2) {
        return -1;
      } else {
        return 0;
      }
    }

    @Override
    public int compareBottom(int doc) {
      // TODO: are there sneaky non-branch ways to compute sign of float?
      final float v2 = (checkMissing && !cached.valid.get(doc)) 
        ? missingValue : cached.values[doc];
      
      if (bottom > v2) {
        return 1;
      } else if (bottom < v2) {
        return -1;
      } else {
        return 0;
      }
    }

    @Override
    public void copy(int slot, int doc) {
      values[slot] = ( checkMissing && cached.valid != null && !cached.valid.get(doc) )
        ? missingValue : cached.values[doc];
    }

    @Override
    public FieldComparator setNextReader(IndexReader reader, int docBase) throws IOException {
      cached = FieldCache.DEFAULT.getFloats(reader, creator.field, creator );
      return this;
    }
    
    @Override
    public void setBottom(final int bottom) {
      this.bottom = values[bottom];
    }

    @Override
    public Comparable<?> value(int slot) {
      return Float.valueOf(values[slot]);
    }
  }

  /** Parses field's values as int (using {@link
   *  FieldCache#getInts} and sorts by ascending value */
  public static final class IntComparator extends NumericComparator<IntValues> {
    private final int[] values;
    private int bottom;                           // Value of bottom of queue
    final int missingValue;
    
    IntComparator(int numHits, IntValuesCreator creator, Integer missingValue ) {
      super( creator, missingValue != null );
      values = new int[numHits];
      this.missingValue = checkMissing
        ? missingValue.intValue() : 0;
    }
        
    @Override
    public int compare(int slot1, int slot2) {
      // TODO: there are sneaky non-branch ways to compute
      // -1/+1/0 sign
      // Cannot return values[slot1] - values[slot2] because that
      // may overflow
      final int v1 = values[slot1];
      final int v2 = values[slot2];
      if (v1 > v2) {
        return 1;
      } else if (v1 < v2) {
        return -1;
      } else {
        return 0;
      }
    }

    @Override
    public int compareBottom(int doc) {
      // TODO: there are sneaky non-branch ways to compute
      // -1/+1/0 sign
      // Cannot return bottom - values[slot2] because that
      // may overflow
      final int v2 = (checkMissing && !cached.valid.get(doc)) 
        ? missingValue : cached.values[doc];
      
      if (bottom > v2) {
        return 1;
      } else if (bottom < v2) {
        return -1;
      } else {
        return 0;
      }
    }

    @Override
    public void copy(int slot, int doc) {
      values[slot] = ( checkMissing && cached.valid != null && !cached.valid.get(doc) )
        ? missingValue : cached.values[doc];
    }

    @Override
    public FieldComparator setNextReader(IndexReader reader, int docBase) throws IOException {
      cached = FieldCache.DEFAULT.getInts(reader, creator.field, creator);  
      return this;
    }
    
    @Override
    public void setBottom(final int bottom) {
      this.bottom = values[bottom];
    }

    @Override
    public Comparable<?> value(int slot) {
      return Integer.valueOf(values[slot]);
    }
  }

  /** Parses field's values as long (using {@link
   *  FieldCache#getLongs} and sorts by ascending value */
  public static final class LongComparator extends NumericComparator<LongValues> {
    private final long[] values;
    private long bottom;
    private final long missingValue;

    LongComparator(int numHits, LongValuesCreator creator, Long missingValue ) {
      super( creator, missingValue != null );
      values = new long[numHits];
      this.missingValue = checkMissing
        ? missingValue.longValue() : 0;
    }
    
    @Override
    public int compare(int slot1, int slot2) {
      // TODO: there are sneaky non-branch ways to compute
      // -1/+1/0 sign
      final long v1 = values[slot1];
      final long v2 = values[slot2];
      if (v1 > v2) {
        return 1;
      } else if (v1 < v2) {
        return -1;
      } else {
        return 0;
      }
    }

    @Override
    public int compareBottom(int doc) {
      // TODO: there are sneaky non-branch ways to compute
      // -1/+1/0 sign
      final long v2 = (checkMissing && !cached.valid.get(doc)) 
        ? missingValue : cached.values[doc];
      
      if (bottom > v2) {
        return 1;
      } else if (bottom < v2) {
        return -1;
      } else {
        return 0;
      }
    }

    @Override
    public void copy(int slot, int doc) {
      values[slot] = ( checkMissing && cached.valid != null && !cached.valid.get(doc) )
        ? missingValue : cached.values[doc];
    }

    @Override
    public FieldComparator setNextReader(IndexReader reader, int docBase) throws IOException {
      cached = FieldCache.DEFAULT.getLongs(reader, creator.field, creator);
      return this;
    }
    
    @Override
    public void setBottom(final int bottom) {
      this.bottom = values[bottom];
    }

    @Override
    public Comparable<?> value(int slot) {
      return Long.valueOf(values[slot]);
    }
  }

  /** Sorts by descending relevance.  NOTE: if you are
   *  sorting only by descending relevance and then
   *  secondarily by ascending docID, performance is faster
   *  using {@link TopScoreDocCollector} directly (which {@link
   *  IndexSearcher#search} uses when no {@link Sort} is
   *  specified). */
  public static final class RelevanceComparator extends FieldComparator {
    private final float[] scores;
    private float bottom;
    private Scorer scorer;
    
    RelevanceComparator(int numHits) {
      scores = new float[numHits];
    }

    @Override
    public int compare(int slot1, int slot2) {
      final float score1 = scores[slot1];
      final float score2 = scores[slot2];
      return score1 > score2 ? -1 : (score1 < score2 ? 1 : 0);
    }

    @Override
    public int compareBottom(int doc) throws IOException {
      float score = scorer.score();
      return bottom > score ? -1 : (bottom < score ? 1 : 0);
    }

    @Override
    public void copy(int slot, int doc) throws IOException {
      scores[slot] = scorer.score();
    }

    @Override
    public FieldComparator setNextReader(IndexReader reader, int docBase) {
      return this;
    }
    
    @Override
    public void setBottom(final int bottom) {
      this.bottom = scores[bottom];
    }

    @Override
    public void setScorer(Scorer scorer) {
      // wrap with a ScoreCachingWrappingScorer so that successive calls to
      // score() will not incur score computation over and over again.
      this.scorer = new ScoreCachingWrappingScorer(scorer);
    }
    
    @Override
    public Comparable<?> value(int slot) {
      return Float.valueOf(scores[slot]);
    }
  }

  /** Parses field's values as short (using {@link
   *  FieldCache#getShorts} and sorts by ascending value */
  public static final class ShortComparator extends NumericComparator<ShortValues> {
    private final short[] values;
    private short bottom;
    private final short missingValue;
    
    ShortComparator(int numHits, ShortValuesCreator creator, Short missingValue ) {
      super( creator, missingValue != null );
      values = new short[numHits];
      this.missingValue = checkMissing
        ? missingValue.shortValue() : 0;
    }

    @Override
    public int compare(int slot1, int slot2) {
      return values[slot1] - values[slot2];
    }

    @Override
    public int compareBottom(int doc) {
      final short v2 = (checkMissing && !cached.valid.get(doc)) 
        ? missingValue : cached.values[doc];
      
      return bottom - v2;
    }

    @Override
    public void copy(int slot, int doc) {
      values[slot] = ( checkMissing && cached.valid != null && !cached.valid.get(doc) )
        ? missingValue : cached.values[doc];
    }

    @Override
    public FieldComparator setNextReader(IndexReader reader, int docBase) throws IOException {
      cached = FieldCache.DEFAULT.getShorts(reader, creator.field, creator );
      return this;
    }
    
    @Override
    public void setBottom(final int bottom) {
      this.bottom = values[bottom];
    }

    @Override
    public Comparable<?> value(int slot) {
      return Short.valueOf(values[slot]);
    }
  }


  /** Sorts by ascending docID */
  public static final class DocComparator extends FieldComparator {
    private final int[] docIDs;
    private int docBase;
    private int bottom;

    DocComparator(int numHits) {
      docIDs = new int[numHits];
    }

    @Override
    public int compare(int slot1, int slot2) {
      // No overflow risk because docIDs are non-negative
      return docIDs[slot1] - docIDs[slot2];
    }

    @Override
    public int compareBottom(int doc) {
      // No overflow risk because docIDs are non-negative
      return bottom - (docBase + doc);
    }

    @Override
    public void copy(int slot, int doc) {
      docIDs[slot] = docBase + doc;
    }

    @Override
    public FieldComparator setNextReader(IndexReader reader, int docBase) {
      // TODO: can we "map" our docIDs to the current
      // reader? saves having to then subtract on every
      // compare call
      this.docBase = docBase;
      return this;
    }
    
    @Override
    public void setBottom(final int bottom) {
      this.bottom = docIDs[bottom];
    }

    @Override
    public Comparable<?> value(int slot) {
      return Integer.valueOf(docIDs[slot]);
    }
  }
  
  
  /** Sorts by a field's value using the Collator for a
   *  given Locale.
   *
   * <p><b>WARNING</b>: this is likely very slow; you'll
   * get much better performance using the
   * CollationKeyAnalyzer or ICUCollationKeyAnalyzer. */
  public static final class StringComparatorLocale extends FieldComparator {

    private final String[] values;
    private DocTerms currentDocTerms;
    private final String field;
    final Collator collator;
    private String bottom;
    private final BytesRef tempBR = new BytesRef();

    StringComparatorLocale(int numHits, String field, Locale locale) {
      values = new String[numHits];
      this.field = field;
      collator = Collator.getInstance(locale);
    }

    @Override
    public int compare(int slot1, int slot2) {
      final String val1 = values[slot1];
      final String val2 = values[slot2];
      if (val1 == null) {
        if (val2 == null) {
          return 0;
        }
        return -1;
      } else if (val2 == null) {
        return 1;
      }
      return collator.compare(val1, val2);
    }

    @Override
    public int compareBottom(int doc) {
      final String val2 = currentDocTerms.getTerm(doc, tempBR).utf8ToString();
      if (bottom == null) {
        if (val2 == null) {
          return 0;
        }
        return -1;
      } else if (val2 == null) {
        return 1;
      }
      return collator.compare(bottom, val2);
    }

    @Override
    public void copy(int slot, int doc) {
      final BytesRef br = currentDocTerms.getTerm(doc, tempBR);
      if (br == null) {
        values[slot] = null;
      } else {
        values[slot] = br.utf8ToString();
      }
    }

    @Override
    public FieldComparator setNextReader(IndexReader reader, int docBase) throws IOException {
      currentDocTerms = FieldCache.DEFAULT.getTerms(reader, field);
      return this;
    }
    
    @Override
    public void setBottom(final int bottom) {
      this.bottom = values[bottom];
    }

    @Override
    public Comparable<?> value(int slot) {
      final String s = values[slot];
      return s == null ? null : new BytesRef(values[slot]);
    }
  }

  /** Sorts by field's natural Term sort order, using
   *  ordinals.  This is functionally equivalent to {@link
   *  TermValComparator}, but it first resolves the string
   *  to their relative ordinal positions (using the index
   *  returned by {@link FieldCache#getTermsIndex}), and
   *  does most comparisons using the ordinals.  For medium
   *  to large results, this comparator will be much faster
   *  than {@link TermValComparator}.  For very small
   *  result sets it may be slower. */
  public static final class TermOrdValComparator extends FieldComparator {

    private final int[] ords;
    private final BytesRef[] values;
    private final int[] readerGen;

    private int currentReaderGen = -1;
    private DocTermsIndex termsIndex;
    private final String field;

    private int bottomSlot = -1;
    private int bottomOrd;
    private boolean bottomSameReader;
    private BytesRef bottomValue;
    private final BytesRef tempBR = new BytesRef();

    public TermOrdValComparator(int numHits, String field, int sortPos, boolean reversed) {
      ords = new int[numHits];
      values = new BytesRef[numHits];
      readerGen = new int[numHits];
      this.field = field;
    }

    @Override
    public int compare(int slot1, int slot2) {
      if (readerGen[slot1] == readerGen[slot2]) {
        return ords[slot1] - ords[slot2];
      }

      final BytesRef val1 = values[slot1];
      final BytesRef val2 = values[slot2];
      if (val1 == null) {
        if (val2 == null) {
          return 0;
        }
        return -1;
      } else if (val2 == null) {
        return 1;
      }
      return val1.compareTo(val2);
    }

    @Override
    public int compareBottom(int doc) {
      throw new UnsupportedOperationException();
    }

    @Override
    public void copy(int slot, int doc) {
      throw new UnsupportedOperationException();
    }

    // Base class for specialized (per bit width of the
    // ords) per-segment comparator.  NOTE: this is messy;
    // we do this only because hotspot can't reliably inline
    // the underlying array access when looking up doc->ord
    private abstract class PerSegmentComparator extends FieldComparator {
      
      @Override
      public FieldComparator setNextReader(IndexReader reader, int docBase) throws IOException {
        return TermOrdValComparator.this.setNextReader(reader, docBase);
      }

      @Override
      public int compare(int slot1, int slot2) {
        return TermOrdValComparator.this.compare(slot1, slot2);
      }

      @Override
      public void setBottom(final int bottom) {
        TermOrdValComparator.this.setBottom(bottom);
      }

      @Override
      public Comparable<?> value(int slot) {
        return TermOrdValComparator.this.value(slot);
      }
    }

    // Used per-segment when bit width of doc->ord is 8:
    private final class ByteOrdComparator extends PerSegmentComparator {
      private final byte[] readerOrds;
      private final DocTermsIndex termsIndex;
      private final int docBase;

      public ByteOrdComparator(byte[] readerOrds, DocTermsIndex termsIndex, int docBase) {
        this.readerOrds = readerOrds;
        this.termsIndex = termsIndex;
        this.docBase = docBase;
      }

      @Override
      public int compareBottom(int doc) {
        assert bottomSlot != -1;
        if (bottomSameReader) {
          // ord is precisely comparable, even in the equal case
          return bottomOrd - (readerOrds[doc]&0xFF);
        } else {
          // ord is only approx comparable: if they are not
          // equal, we can use that; if they are equal, we
          // must fallback to compare by value
          final int order = readerOrds[doc]&0xFF;
          final int cmp = bottomOrd - order;
          if (cmp != 0) {
            return cmp;
          }

          if (bottomValue == null) {
            if (order == 0) {
              // unset
              return 0;
            }
            // bottom wins
            return -1;
          } else if (order == 0) {
            // doc wins
            return 1;
          }
          termsIndex.lookup(order, tempBR);
          return bottomValue.compareTo(tempBR);
        }
      }

      @Override
      public void copy(int slot, int doc) {
        final int ord = readerOrds[doc]&0xFF;
        ords[slot] = ord;
        if (ord == 0) {
          values[slot] = null;
        } else {
          assert ord > 0;
          if (values[slot] == null) {
            values[slot] = new BytesRef();
          }
          termsIndex.lookup(ord, values[slot]);
        }
        readerGen[slot] = currentReaderGen;
      }
    }

    // Used per-segment when bit width of doc->ord is 16:
    private final class ShortOrdComparator extends PerSegmentComparator {
      private final short[] readerOrds;
      private final DocTermsIndex termsIndex;
      private final int docBase;

      public ShortOrdComparator(short[] readerOrds, DocTermsIndex termsIndex, int docBase) {
        this.readerOrds = readerOrds;
        this.termsIndex = termsIndex;
        this.docBase = docBase;
      }

      @Override
      public int compareBottom(int doc) {
        assert bottomSlot != -1;
        if (bottomSameReader) {
          // ord is precisely comparable, even in the equal case
          return bottomOrd - (readerOrds[doc]&0xFFFF);
        } else {
          // ord is only approx comparable: if they are not
          // equal, we can use that; if they are equal, we
          // must fallback to compare by value
          final int order = readerOrds[doc]&0xFFFF;
          final int cmp = bottomOrd - order;
          if (cmp != 0) {
            return cmp;
          }

          if (bottomValue == null) {
            if (order == 0) {
              // unset
              return 0;
            }
            // bottom wins
            return -1;
          } else if (order == 0) {
            // doc wins
            return 1;
          }
          termsIndex.lookup(order, tempBR);
          return bottomValue.compareTo(tempBR);
        }
      }

      @Override
      public void copy(int slot, int doc) {
        final int ord = readerOrds[doc]&0xFFFF;
        ords[slot] = ord;
        if (ord == 0) {
          values[slot] = null;
        } else {
          assert ord > 0;
          if (values[slot] == null) {
            values[slot] = new BytesRef();
          }
          termsIndex.lookup(ord, values[slot]);
        }
        readerGen[slot] = currentReaderGen;
      }
    }

    // Used per-segment when bit width of doc->ord is 32:
    private final class IntOrdComparator extends PerSegmentComparator {
      private final int[] readerOrds;
      private final DocTermsIndex termsIndex;
      private final int docBase;

      public IntOrdComparator(int[] readerOrds, DocTermsIndex termsIndex, int docBase) {
        this.readerOrds = readerOrds;
        this.termsIndex = termsIndex;
        this.docBase = docBase;
      }

      @Override
      public int compareBottom(int doc) {
        assert bottomSlot != -1;
        if (bottomSameReader) {
          // ord is precisely comparable, even in the equal case
          return bottomOrd - readerOrds[doc];
        } else {
          // ord is only approx comparable: if they are not
          // equal, we can use that; if they are equal, we
          // must fallback to compare by value
          final int order = readerOrds[doc];
          final int cmp = bottomOrd - order;
          if (cmp != 0) {
            return cmp;
          }

          if (bottomValue == null) {
            if (order == 0) {
              // unset
              return 0;
            }
            // bottom wins
            return -1;
          } else if (order == 0) {
            // doc wins
            return 1;
          }
          termsIndex.lookup(order, tempBR);
          return bottomValue.compareTo(tempBR);
        }
      }

      @Override
      public void copy(int slot, int doc) {
        final int ord = readerOrds[doc];
        ords[slot] = ord;
        if (ord == 0) {
          values[slot] = null;
        } else {
          assert ord > 0;
          if (values[slot] == null) {
            values[slot] = new BytesRef();
          }
          termsIndex.lookup(ord, values[slot]);
        }
        readerGen[slot] = currentReaderGen;
      }
    }

    // Used per-segment when bit width is not a native array
    // size (8, 16, 32):
    private final class AnyOrdComparator extends PerSegmentComparator {
      private final PackedInts.Reader readerOrds;
      private final DocTermsIndex termsIndex;
      private final int docBase;

      public AnyOrdComparator(PackedInts.Reader readerOrds, DocTermsIndex termsIndex, int docBase) {
        this.readerOrds = readerOrds;
        this.termsIndex = termsIndex;
        this.docBase = docBase;
      }

      @Override
      public int compareBottom(int doc) {
        assert bottomSlot != -1;
        if (bottomSameReader) {
          // ord is precisely comparable, even in the equal case
          return bottomOrd - (int) readerOrds.get(doc);
        } else {
          // ord is only approx comparable: if they are not
          // equal, we can use that; if they are equal, we
          // must fallback to compare by value
          final int order = (int) readerOrds.get(doc);
          final int cmp = bottomOrd - order;
          if (cmp != 0) {
            return cmp;
          }

          if (bottomValue == null) {
            if (order == 0) {
              // unset
              return 0;
            }
            // bottom wins
            return -1;
          } else if (order == 0) {
            // doc wins
            return 1;
          }
          termsIndex.lookup(order, tempBR);
          return bottomValue.compareTo(tempBR);
        }
      }

      @Override
      public void copy(int slot, int doc) {
        final int ord = (int) readerOrds.get(doc);
        ords[slot] = ord;
        if (ord == 0) {
          values[slot] = null;
        } else {
          assert ord > 0;
          if (values[slot] == null) {
            values[slot] = new BytesRef();
          }
          termsIndex.lookup(ord, values[slot]);
        }
        readerGen[slot] = currentReaderGen;
      }
    }

    @Override
    public FieldComparator setNextReader(IndexReader reader, int docBase) throws IOException {
      termsIndex = FieldCache.DEFAULT.getTermsIndex(reader, field);
      final PackedInts.Reader docToOrd = termsIndex.getDocToOrd();
      FieldComparator perSegComp;
      if (docToOrd instanceof Direct8) {
        perSegComp = new ByteOrdComparator(((Direct8) docToOrd).getArray(), termsIndex, docBase);
      } else if (docToOrd instanceof Direct16) {
        perSegComp = new ShortOrdComparator(((Direct16) docToOrd).getArray(), termsIndex, docBase);
      } else if (docToOrd instanceof Direct32) {
        perSegComp = new IntOrdComparator(((Direct32) docToOrd).getArray(), termsIndex, docBase);
      } else {
        perSegComp = new AnyOrdComparator(docToOrd, termsIndex, docBase);
      }

      currentReaderGen++;
      if (bottomSlot != -1) {
        perSegComp.setBottom(bottomSlot);
      }

      return perSegComp;
    }
    
    @Override
    public void setBottom(final int bottom) {
      bottomSlot = bottom;

      bottomValue = values[bottomSlot];
      if (currentReaderGen == readerGen[bottomSlot]) {
        bottomOrd = ords[bottomSlot];
        bottomSameReader = true;
      } else {
        if (bottomValue == null) {
          // 0 ord is null for all segments
          assert ords[bottomSlot] == 0;
          bottomOrd = 0;
          bottomSameReader = true;
          readerGen[bottomSlot] = currentReaderGen;
        } else {
          final int index = binarySearch(tempBR, termsIndex, bottomValue);
          if (index < 0) {
            bottomOrd = -index - 2;
            bottomSameReader = false;
          } else {
            bottomOrd = index;
            // exact value match
            bottomSameReader = true;
            readerGen[bottomSlot] = currentReaderGen;            
<<<<<<< HEAD
=======
            ords[bottomSlot] = bottomOrd;
>>>>>>> d829cac9
          }
          ords[bottomSlot] = bottomOrd;
        }
      }
    }

    @Override
    public Comparable<?> value(int slot) {
      return values[slot];
    }
  }

  /** Sorts by field's natural Term sort order.  All
   *  comparisons are done using BytesRef.compareTo, which is
   *  slow for medium to large result sets but possibly
   *  very fast for very small results sets. */
  public static final class TermValComparator extends FieldComparator {

    private BytesRef[] values;
    private DocTerms docTerms;
    private final String field;
    private BytesRef bottom;
    private final BytesRef tempBR = new BytesRef();

    TermValComparator(int numHits, String field) {
      values = new BytesRef[numHits];
      this.field = field;
    }

    @Override
    public int compare(int slot1, int slot2) {
      final BytesRef val1 = values[slot1];
      final BytesRef val2 = values[slot2];
      if (val1 == null) {
        if (val2 == null) {
          return 0;
        }
        return -1;
      } else if (val2 == null) {
        return 1;
      }

      return val1.compareTo(val2);
    }

    @Override
    public int compareBottom(int doc) {
      BytesRef val2 = docTerms.getTerm(doc, tempBR);
      if (bottom == null) {
        if (val2 == null) {
          return 0;
        }
        return -1;
      } else if (val2 == null) {
        return 1;
      }
      return bottom.compareTo(val2);
    }

    @Override
    public void copy(int slot, int doc) {
      if (values[slot] == null) {
        values[slot] = new BytesRef();
      }
      docTerms.getTerm(doc, values[slot]);
    }

    @Override
    public FieldComparator setNextReader(IndexReader reader, int docBase) throws IOException {
      docTerms = FieldCache.DEFAULT.getTerms(reader, field);
      return this;
    }
    
    @Override
    public void setBottom(final int bottom) {
      this.bottom = values[bottom];
    }

    @Override
    public Comparable<?> value(int slot) {
      return values[slot];
    }
  }

  final protected static int binarySearch(BytesRef br, DocTermsIndex a, BytesRef key) {
    return binarySearch(br, a, key, 1, a.numOrd()-1);
  }

  final protected static int binarySearch(BytesRef br, DocTermsIndex a, BytesRef key, int low, int high) {

    while (low <= high) {
      int mid = (low + high) >>> 1;
      BytesRef midVal = a.lookup(mid, br);
      int cmp;
      if (midVal != null) {
        cmp = midVal.compareTo(key);
      } else {
        cmp = -1;
      }

      if (cmp < 0)
        low = mid + 1;
      else if (cmp > 0)
        high = mid - 1;
      else
        return mid;
    }
    return -(low + 1);
  }
}<|MERGE_RESOLUTION|>--- conflicted
+++ resolved
@@ -1130,12 +1130,8 @@
             // exact value match
             bottomSameReader = true;
             readerGen[bottomSlot] = currentReaderGen;            
-<<<<<<< HEAD
-=======
             ords[bottomSlot] = bottomOrd;
->>>>>>> d829cac9
           }
-          ords[bottomSlot] = bottomOrd;
         }
       }
     }
