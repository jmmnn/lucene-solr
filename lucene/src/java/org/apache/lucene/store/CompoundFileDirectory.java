package org.apache.lucene.store;

/**
 * Licensed to the Apache Software Foundation (ASF) under one or more
 * contributor license agreements.  See the NOTICE file distributed with
 * this work for additional information regarding copyright ownership.
 * The ASF licenses this file to You under the Apache License, Version 2.0
 * (the "License"); you may not use this file except in compliance with
 * the License.  You may obtain a copy of the License at
 *
 *     http://www.apache.org/licenses/LICENSE-2.0
 *
 * Unless required by applicable law or agreed to in writing, software
 * distributed under the License is distributed on an "AS IS" BASIS,
 * WITHOUT WARRANTIES OR CONDITIONS OF ANY KIND, either express or implied.
 * See the License for the specific language governing permissions and
 * limitations under the License.
 */

import org.apache.lucene.index.CorruptIndexException;
import org.apache.lucene.index.IndexFileNames;
import org.apache.lucene.util.IOUtils;

import java.util.Collection;
import java.util.Collections;
import java.util.HashMap;
import java.util.Map;
import java.io.FileNotFoundException;
import java.io.IOException;

/**
 * Class for accessing a compound stream.
 * This class implements a directory, but is limited to only read operations.
 * Directory methods that would normally modify data throw an exception.
 * @lucene.experimental
 */
public final class CompoundFileDirectory extends Directory {
  
  /** Offset/Length for a slice inside of a compound file */
  public static final class FileEntry {
    long offset;
    long length;
  }
  
  private final Directory directory;
  private final String fileName;
  protected final int readBufferSize;  
  private final Map<String,FileEntry> entries;
  private final boolean openForWrite;
  private static final Map<String,FileEntry> SENTINEL = Collections.emptyMap();
  private final CompoundFileWriter writer;
  private final IndexInputSlicer handle;
  
  /**
   * Create a new CompoundFileDirectory.
   */
  public CompoundFileDirectory(Directory directory, String fileName, IOContext context, boolean openForWrite) throws IOException {
    this.directory = directory;
    this.fileName = fileName;
    this.readBufferSize = BufferedIndexInput.bufferSize(context);
    this.isOpen = false;
    this.openForWrite = openForWrite;
    if (!openForWrite) {
      boolean success = false;
      handle = directory.createSlicer(fileName, context);
      try {
        this.entries = readEntries(handle, directory, fileName);
        success = true;
      } finally {
        if (!success) {
          IOUtils.closeWhileHandlingException(handle);
        }
      }
      this.isOpen = true;
      writer = null;
    } else {
      assert !(directory instanceof CompoundFileDirectory) : "compound file inside of compound file: " + fileName;
      this.entries = SENTINEL;
      this.isOpen = true;
      writer = new CompoundFileWriter(directory, fileName);
      handle = null;
    }
  }

  /** Helper method that reads CFS entries from an input stream */
  private static final Map<String, FileEntry> readEntries(
      IndexInputSlicer handle, Directory dir, String name) throws IOException {
    // read the first VInt. If it is negative, it's the version number
    // otherwise it's the count (pre-3.1 indexes)
    final IndexInput stream = handle.openFullSlice();
    final Map<String, FileEntry> mapping;
    boolean success = false;
    try {
      final int firstInt = stream.readVInt();
      if (firstInt == CompoundFileWriter.FORMAT_CURRENT) {
        IndexInput input = null;
        try {
          final String entriesFileName = IndexFileNames.segmentFileName(
                                                IndexFileNames.stripExtension(name), "",
                                                IndexFileNames.COMPOUND_FILE_ENTRIES_EXTENSION);
          input = dir.openInput(entriesFileName, IOContext.READONCE);
          final int readInt = input.readInt(); // unused right now
          assert readInt == CompoundFileWriter.ENTRY_FORMAT_CURRENT;
          final int numEntries = input.readVInt();
          mapping = new HashMap<String, CompoundFileDirectory.FileEntry>(
              numEntries);
          for (int i = 0; i < numEntries; i++) {
            final FileEntry fileEntry = new FileEntry();
            mapping.put(input.readString(), fileEntry);
            fileEntry.offset = input.readLong();
            fileEntry.length = input.readLong();
          }
          return mapping;
        } finally {
<<<<<<< HEAD
          IOUtils.closeSafely(false, input);
=======
          IOUtils.close(input);
>>>>>>> f997886f
        }
      } else {
        // TODO remove once 3.x is not supported anymore
        mapping = readLegacyEntries(stream, firstInt);
      }
      success = true;
      return mapping;
    } finally {
      if (success) {
        IOUtils.close(stream);
      } else {
        IOUtils.closeWhileHandlingException(stream);
      }
    }
  }

  private static Map<String, FileEntry> readLegacyEntries(IndexInput stream,
      int firstInt) throws CorruptIndexException, IOException {
    final Map<String,FileEntry> entries = new HashMap<String,FileEntry>();
    final int count;
    final boolean stripSegmentName;
    if (firstInt < CompoundFileWriter.FORMAT_PRE_VERSION) {
      if (firstInt < CompoundFileWriter.FORMAT_CURRENT) {
        throw new CorruptIndexException("Incompatible format version: "
            + firstInt + " expected " + CompoundFileWriter.FORMAT_CURRENT);
      }
      // It's a post-3.1 index, read the count.
      count = stream.readVInt();
      stripSegmentName = false;
    } else {
      count = firstInt;
      stripSegmentName = true;
    }
    
    // read the directory and init files
    long streamLength = stream.length();
    FileEntry entry = null;
    for (int i=0; i<count; i++) {
      long offset = stream.readLong();
      if (offset < 0 || offset > streamLength) {
        throw new CorruptIndexException("Invalid CFS entry offset: " + offset);
      }
      String id = stream.readString();
      
      if (stripSegmentName) {
        // Fix the id to not include the segment names. This is relevant for
        // pre-3.1 indexes.
        id = IndexFileNames.stripSegmentName(id);
      }
      
      if (entry != null) {
        // set length of the previous entry
        entry.length = offset - entry.offset;
      }
      
      entry = new FileEntry();
      entry.offset = offset;
      entries.put(id, entry);
    }
    
    // set the length of the final entry
    if (entry != null) {
      entry.length = streamLength - entry.offset;
    }
    
    return entries;
  }
  
  public Directory getDirectory() {
    return directory;
  }
  
  public String getName() {
    return fileName;
  }
  
  @Override
  public synchronized void close() throws IOException {
    if (!isOpen) {
      // allow double close - usually to be consistent with other closeables
      return; // already closed
     }
    isOpen = false;
    if (writer != null) {
      assert openForWrite;
      writer.close();
    } else {
      IOUtils.close(handle);
    }
  }
  
  @Override
  public synchronized IndexInput openInput(String name, IOContext context) throws IOException {
    ensureOpen();
    assert !openForWrite;
    final String id = IndexFileNames.stripSegmentName(name);
    final FileEntry entry = entries.get(id);
    if (entry == null) {
      throw new IOException("No sub-file with id " + id + " found (fileName=" + name + " files: " + entries.keySet() + ")");
    }
    return handle.openSlice(entry.offset, entry.length);
  }
  
  /** Returns an array of strings, one for each file in the directory. */
  @Override
  public String[] listAll() {
    ensureOpen();
    String[] res;
    if (writer != null) {
      res = writer.listAll(); 
    } else {
      res = entries.keySet().toArray(new String[entries.size()]);
      // Add the segment name
      String seg = fileName.substring(0, fileName.indexOf('.'));
      for (int i = 0; i < res.length; i++) {
        res[i] = seg + res[i];
      }
    }
    return res;
  }
  
  /** Returns true iff a file with the given name exists. */
  @Override
  public boolean fileExists(String name) {
    ensureOpen();
    if (this.writer != null) {
      return writer.fileExists(name);
    }
    return entries.containsKey(IndexFileNames.stripSegmentName(name));
  }
  
  
  /** Returns the time the compound file was last modified. */
  @Override
  public long fileModified(String name) throws IOException {
    ensureOpen();
    return directory.fileModified(fileName);
  }
  
  /** Not implemented
   * @throws UnsupportedOperationException */
  @Override
  public void deleteFile(String name) {
    throw new UnsupportedOperationException();
  }
  
  /** Not implemented
   * @throws UnsupportedOperationException */
  public void renameFile(String from, String to) {
    throw new UnsupportedOperationException();
  }
  
  /** Returns the length of a file in the directory.
   * @throws IOException if the file does not exist */
  @Override
  public long fileLength(String name) throws IOException {
    ensureOpen();
    if (this.writer != null) {
      return writer.fileLenght(name);
    }
    FileEntry e = entries.get(IndexFileNames.stripSegmentName(name));
    if (e == null)
      throw new FileNotFoundException(name);
    return e.length;
  }
  
  @Override
  public IndexOutput createOutput(String name, IOContext context) throws IOException {
    ensureOpen();
    return writer.createOutput(name, context);
  }
  
  @Override
  public void sync(Collection<String> names) throws IOException {
    throw new UnsupportedOperationException();
  }
  
  /** Not implemented
   * @throws UnsupportedOperationException */
  @Override
  public Lock makeLock(String name) {
    throw new UnsupportedOperationException();
  }

  @Override
  public IndexInputSlicer createSlicer(final String name, IOContext context)
      throws IOException {
    ensureOpen();
    assert !openForWrite;
    final String id = IndexFileNames.stripSegmentName(name);
    final FileEntry entry = entries.get(id);
    if (entry == null) {
      throw new IOException("No sub-file with id " + id + " found (fileName=" + name + " files: " + entries.keySet() + ")");
    }
    return new IndexInputSlicer() {
      @Override
      public void close() throws IOException {
      }
      
      @Override
      public IndexInput openSlice(long offset, long length) throws IOException {
        return handle.openSlice(entry.offset + offset, length);
      }

      @Override
      public IndexInput openFullSlice() throws IOException {
        return openSlice(0, entry.length);
      }
    };
  }
}<|MERGE_RESOLUTION|>--- conflicted
+++ resolved
@@ -112,11 +112,7 @@
           }
           return mapping;
         } finally {
-<<<<<<< HEAD
-          IOUtils.closeSafely(false, input);
-=======
           IOUtils.close(input);
->>>>>>> f997886f
         }
       } else {
         // TODO remove once 3.x is not supported anymore
