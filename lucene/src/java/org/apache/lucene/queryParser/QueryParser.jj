--- conflicted
+++ resolved
@@ -42,10 +42,6 @@
 import org.apache.lucene.analysis.TokenStream;
 import org.apache.lucene.analysis.tokenattributes.PositionIncrementAttribute;
 import org.apache.lucene.analysis.tokenattributes.TermToBytesRefAttribute;
-<<<<<<< HEAD
-import org.apache.lucene.document.DateField;
-=======
->>>>>>> 2ede77ba
 import org.apache.lucene.document.DateTools;
 import org.apache.lucene.index.Term;
 import org.apache.lucene.search.BooleanClause;
@@ -134,72 +130,11 @@
  * <ul>
  *    <li> As of 3.1, {@link #setAutoGeneratePhraseQueries} is false by
  *         default.
- *    <li> As of 3.1, {@link #setAutoGeneratePhraseQueries} is false by
- *         default.
  * </ul>
  */
-<<<<<<< HEAD
-public class QueryParser {
-
-  private static final int CONJ_NONE   = 0;
-  private static final int CONJ_AND    = 1;
-  private static final int CONJ_OR     = 2;
-
-  private static final int MOD_NONE    = 0;
-  private static final int MOD_NOT     = 10;
-  private static final int MOD_REQ     = 11;
-
-  // make it possible to call setDefaultOperator() without accessing 
-  // the nested class:
-  /** Alternative form of QueryParser.Operator.AND */
-  public static final Operator AND_OPERATOR = Operator.AND;
-  /** Alternative form of QueryParser.Operator.OR */
-  public static final Operator OR_OPERATOR = Operator.OR;
-
-  /** The actual operator that parser uses to combine query terms */
-  private Operator operator = OR_OPERATOR;
-
-  boolean lowercaseExpandedTerms = true;
-  MultiTermQuery.RewriteMethod multiTermRewriteMethod = MultiTermQuery.CONSTANT_SCORE_AUTO_REWRITE_DEFAULT;
-  boolean allowLeadingWildcard = false;
-  boolean enablePositionIncrements = true;
-
-  Analyzer analyzer;
-  String field;
-  int phraseSlop = 0;
-  float fuzzyMinSim = FuzzyQuery.defaultMinSimilarity;
-  int fuzzyPrefixLength = FuzzyQuery.defaultPrefixLength;
-  Locale locale = Locale.getDefault();
-
-  // the default date resolution
-  DateTools.Resolution dateResolution = null;
-  // maps field names to date resolutions
-  Map<String,DateTools.Resolution> fieldToDateResolution = null;
-
-  // The collator to use when determining range inclusion,
-  // for use when constructing RangeQuerys.
-  Collator rangeCollator = null;
-
-  /** @deprecated remove when getFieldQuery is removed */
-  private static final VirtualMethod<QueryParser> getFieldQueryMethod =
-    new VirtualMethod<QueryParser>(QueryParser.class, "getFieldQuery", String.class, String.class);
-  /** @deprecated remove when getFieldQuery is removed */
-  private static final VirtualMethod<QueryParser> getFieldQueryWithQuotedMethod =
-    new VirtualMethod<QueryParser>(QueryParser.class, "getFieldQuery", String.class, String.class, boolean.class);
-  /** @deprecated remove when getFieldQuery is removed */
-  private final boolean hasNewAPI = 
-    VirtualMethod.compareImplementationDistance(getClass(), 
-        getFieldQueryWithQuotedMethod, getFieldQueryMethod) >= 0; // its ok for both to be overridden
-
-  private boolean autoGeneratePhraseQueries;
-
-  /** The default operator for parsing queries. 
-   * Use {@link QueryParser#setDefaultOperator} to change it.
-=======
 public class QueryParser extends QueryParserBase {
   /** The default operator for parsing queries.
    * Use {@link QueryParserBase#setDefaultOperator} to change it.
->>>>>>> 2ede77ba
    */
   static public enum Operator { OR, AND }
   
@@ -210,986 +145,8 @@
    */
    public QueryParser(Version matchVersion, String f, Analyzer a) {
     this(new FastCharStream(new StringReader("")));
-<<<<<<< HEAD
-    analyzer = a;
-    field = f;
-    if (matchVersion.onOrAfter(Version.LUCENE_29)) {
-      enablePositionIncrements = true;
-    } else {
-      enablePositionIncrements = false;
-    }
-    if (matchVersion.onOrAfter(Version.LUCENE_31)) {
-      setAutoGeneratePhraseQueries(false);
-    } else {
-      setAutoGeneratePhraseQueries(true);
-    }
-  }
-
-  /** Parses a query string, returning a {@link org.apache.lucene.search.Query}.
-   *  @param query  the query string to be parsed.
-   *  @throws ParseException if the parsing fails
-   */
-  public Query parse(String query) throws ParseException {
-    ReInit(new FastCharStream(new StringReader(query)));
-    try {
-      // TopLevelQuery is a Query followed by the end-of-input (EOF)
-      Query res = TopLevelQuery(field);
-      return res!=null ? res : newBooleanQuery(false);
-    }
-    catch (ParseException tme) {
-      // rethrow to include the original query:
-      ParseException e = new ParseException("Cannot parse '" +query+ "': " + tme.getMessage());
-      e.initCause(tme);
-      throw e;
-    }
-    catch (TokenMgrError tme) {
-      ParseException e = new ParseException("Cannot parse '" +query+ "': " + tme.getMessage());
-      e.initCause(tme);
-      throw e;
-    }
-    catch (BooleanQuery.TooManyClauses tmc) {
-      ParseException e = new ParseException("Cannot parse '" +query+ "': too many boolean clauses");
-      e.initCause(tmc);
-      throw e;
-    }
-  }
-
-   /**
-   * @return Returns the analyzer.
-   */
-  public Analyzer getAnalyzer() {
-    return analyzer;
-  }
-
-  /**
-   * @return Returns the field.
-   */
-  public String getField() {
-    return field;
-  }
-
-  /**
-   * @see #setAutoGeneratePhraseQueries(boolean)
-   */
-  public final boolean getAutoGeneratePhraseQueries() {
-    return autoGeneratePhraseQueries;
-  }
-  
-  /**
-   * Set to true if phrase queries will be automatically generated
-   * when the analyzer returns more than one term from whitespace
-   * delimited text.
-   * NOTE: this behavior may not be suitable for all languages.
-   * <p>
-   * Set to false if phrase queries should only be generated when
-   * surrounded by double quotes.
-   */
-  public final void setAutoGeneratePhraseQueries(boolean value) {
-    if (value == false && !hasNewAPI)
-      throw new IllegalArgumentException("You must implement the new API: getFieldQuery(String,String,boolean)"
-       + " to use setAutoGeneratePhraseQueries(false)");
-    this.autoGeneratePhraseQueries = value;
-  }
-  
-   /**
-   * Get the minimal similarity for fuzzy queries.
-   */
-  public float getFuzzyMinSim() {
-      return fuzzyMinSim;
-  }
-
-  /**
-   * Set the minimum similarity for fuzzy queries.
-   * Default is 0.5f.
-   */
-  public void setFuzzyMinSim(float fuzzyMinSim) {
-      this.fuzzyMinSim = fuzzyMinSim;
-  }
-
-   /**
-   * Get the prefix length for fuzzy queries. 
-   * @return Returns the fuzzyPrefixLength.
-   */
-  public int getFuzzyPrefixLength() {
-    return fuzzyPrefixLength;
-  }
-
-  /**
-   * Set the prefix length for fuzzy queries. Default is 0.
-   * @param fuzzyPrefixLength The fuzzyPrefixLength to set.
-   */
-  public void setFuzzyPrefixLength(int fuzzyPrefixLength) {
-    this.fuzzyPrefixLength = fuzzyPrefixLength;
-  }
-
-  /**
-   * Sets the default slop for phrases.  If zero, then exact phrase matches
-   * are required.  Default value is zero.
-   */
-  public void setPhraseSlop(int phraseSlop) {
-    this.phraseSlop = phraseSlop;
-  }
-
-  /**
-   * Gets the default slop for phrases.
-   */
-  public int getPhraseSlop() {
-    return phraseSlop;
-  }
-
-
-  /**
-   * Set to <code>true</code> to allow leading wildcard characters.
-   * <p>
-   * When set, <code>*</code> or <code>?</code> are allowed as 
-   * the first character of a PrefixQuery and WildcardQuery.
-   * Note that this can produce very slow
-   * queries on big indexes. 
-   * <p>
-   * Default: false.
-   */
-  public void setAllowLeadingWildcard(boolean allowLeadingWildcard) {
-    this.allowLeadingWildcard = allowLeadingWildcard;
-  }
-
-  /**
-   * @see #setAllowLeadingWildcard(boolean)
-   */
-  public boolean getAllowLeadingWildcard() {
-    return allowLeadingWildcard;
-  }
-
-  /**
-   * Set to <code>true</code> to enable position increments in result query.
-   * <p>
-   * When set, result phrase and multi-phrase queries will
-   * be aware of position increments.
-   * Useful when e.g. a StopFilter increases the position increment of
-   * the token that follows an omitted token.
-   * <p>
-   * Default: false.
-   */
-  public void setEnablePositionIncrements(boolean enable) {
-    this.enablePositionIncrements = enable;
-  }
-
-  /**
-   * @see #setEnablePositionIncrements(boolean)
-   */
-  public boolean getEnablePositionIncrements() {
-    return enablePositionIncrements;
-  }
-
-  /**
-   * Sets the boolean operator of the QueryParser.
-   * In default mode (<code>OR_OPERATOR</code>) terms without any modifiers
-   * are considered optional: for example <code>capital of Hungary</code> is equal to
-   * <code>capital OR of OR Hungary</code>.<br/>
-   * In <code>AND_OPERATOR</code> mode terms are considered to be in conjunction: the
-   * above mentioned query is parsed as <code>capital AND of AND Hungary</code>
-   */
-  public void setDefaultOperator(Operator op) {
-    this.operator = op;
-  }
-
-
-  /**
-   * Gets implicit operator setting, which will be either AND_OPERATOR
-   * or OR_OPERATOR.
-   */
-  public Operator getDefaultOperator() {
-    return operator;
-  }
-
-
-  /**
-   * Whether terms of wildcard, prefix, fuzzy and range queries are to be automatically
-   * lower-cased or not.  Default is <code>true</code>.
-   */
-  public void setLowercaseExpandedTerms(boolean lowercaseExpandedTerms) {
-    this.lowercaseExpandedTerms = lowercaseExpandedTerms;
-  }
-
-
-  /**
-   * @see #setLowercaseExpandedTerms(boolean)
-   */
-  public boolean getLowercaseExpandedTerms() {
-    return lowercaseExpandedTerms;
-  }
-
-  /**
-   * By default QueryParser uses {@link MultiTermQuery#CONSTANT_SCORE_AUTO_REWRITE_DEFAULT}
-   * when creating a PrefixQuery, WildcardQuery or RangeQuery. This implementation is generally preferable because it 
-   * a) Runs faster b) Does not have the scarcity of terms unduly influence score 
-   * c) avoids any "TooManyBooleanClauses" exception.
-   * However, if your application really needs to use the
-   * old-fashioned BooleanQuery expansion rewriting and the above
-   * points are not relevant then use this to change
-   * the rewrite method.
-   */
-  public void setMultiTermRewriteMethod(MultiTermQuery.RewriteMethod method) {
-    multiTermRewriteMethod = method;
-  }
-
-
-  /**
-   * @see #setMultiTermRewriteMethod
-   */
-  public MultiTermQuery.RewriteMethod getMultiTermRewriteMethod() {
-    return multiTermRewriteMethod;
-  }
-
-  /**
-   * Set locale used by date range parsing.
-   */
-  public void setLocale(Locale locale) {
-    this.locale = locale;
-  }
-
-  /**
-   * Returns current locale, allowing access by subclasses.
-   */
-  public Locale getLocale() {
-    return locale;
-  }
-
-  /**
-   * Sets the default date resolution used by RangeQueries for fields for which no
-   * specific date resolutions has been set. Field specific resolutions can be set
-   * with {@link #setDateResolution(String, DateTools.Resolution)}.
-   *  
-   * @param dateResolution the default date resolution to set
-   */
-  public void setDateResolution(DateTools.Resolution dateResolution) {
-    this.dateResolution = dateResolution;
-  }
-
-  /**
-   * Sets the date resolution used by RangeQueries for a specific field.
-   *  
-   * @param fieldName field for which the date resolution is to be set 
-   * @param dateResolution date resolution to set
-   */
-  public void setDateResolution(String fieldName, DateTools.Resolution dateResolution) {
-    if (fieldName == null) {
-      throw new IllegalArgumentException("Field cannot be null.");
-    }
-
-    if (fieldToDateResolution == null) {
-      // lazily initialize HashMap
-      fieldToDateResolution = new HashMap<String,DateTools.Resolution>();
-    }
-
-    fieldToDateResolution.put(fieldName, dateResolution);
-  }
-
-  /**
-   * Returns the date resolution that is used by RangeQueries for the given field. 
-   * Returns null, if no default or field specific date resolution has been set
-   * for the given field.
-   *
-   */
-  public DateTools.Resolution getDateResolution(String fieldName) {
-    if (fieldName == null) {
-      throw new IllegalArgumentException("Field cannot be null.");
-    }
-
-    if (fieldToDateResolution == null) {
-      // no field specific date resolutions set; return default date resolution instead
-      return this.dateResolution;
-    }
-
-    DateTools.Resolution resolution = fieldToDateResolution.get(fieldName);
-    if (resolution == null) {
-      // no date resolutions set for the given field; return default date resolution instead
-      resolution = this.dateResolution;
-    }
-
-    return resolution;
-  }
-  
-  /** 
-   * Sets the collator used to determine index term inclusion in ranges
-   * for RangeQuerys.
-   * <p/>
-   * <strong>WARNING:</strong> Setting the rangeCollator to a non-null
-   * collator using this method will cause every single index Term in the
-   * Field referenced by lowerTerm and/or upperTerm to be examined.
-   * Depending on the number of index Terms in this Field, the operation could
-   * be very slow.
-   *
-   *  @param rc  the collator to use when constructing RangeQuerys
-   */
-  public void setRangeCollator(Collator rc) {
-    rangeCollator = rc;
-  }
-  
-  /**
-   * @return the collator used to determine index term inclusion in ranges
-   * for RangeQuerys.
-   */
-  public Collator getRangeCollator() {
-    return rangeCollator;
-  }
-
-  protected void addClause(List<BooleanClause> clauses, int conj, int mods, Query q) {
-    boolean required, prohibited;
-
-    // If this term is introduced by AND, make the preceding term required,
-    // unless it's already prohibited
-    if (clauses.size() > 0 && conj == CONJ_AND) {
-      BooleanClause c = clauses.get(clauses.size()-1);
-      if (!c.isProhibited())
-        c.setOccur(BooleanClause.Occur.MUST);
-    }
-
-    if (clauses.size() > 0 && operator == AND_OPERATOR && conj == CONJ_OR) {
-      // If this term is introduced by OR, make the preceding term optional,
-      // unless it's prohibited (that means we leave -a OR b but +a OR b-->a OR b)
-      // notice if the input is a OR b, first term is parsed as required; without
-      // this modification a OR b would parsed as +a OR b
-      BooleanClause c = clauses.get(clauses.size()-1);
-      if (!c.isProhibited())
-        c.setOccur(BooleanClause.Occur.SHOULD);
-    }
-
-    // We might have been passed a null query; the term might have been
-    // filtered away by the analyzer.
-    if (q == null)
-      return;
-
-    if (operator == OR_OPERATOR) {
-      // We set REQUIRED if we're introduced by AND or +; PROHIBITED if
-      // introduced by NOT or -; make sure not to set both.
-      prohibited = (mods == MOD_NOT);
-      required = (mods == MOD_REQ);
-      if (conj == CONJ_AND && !prohibited) {
-        required = true;
-      }
-    } else {
-      // We set PROHIBITED if we're introduced by NOT or -; We set REQUIRED
-      // if not PROHIBITED and not introduced by OR
-      prohibited = (mods == MOD_NOT);
-      required   = (!prohibited && conj != CONJ_OR);
-    }
-    if (required && !prohibited)
-      clauses.add(newBooleanClause(q, BooleanClause.Occur.MUST));
-    else if (!required && !prohibited)
-      clauses.add(newBooleanClause(q, BooleanClause.Occur.SHOULD));
-    else if (!required && prohibited)
-      clauses.add(newBooleanClause(q, BooleanClause.Occur.MUST_NOT));
-    else
-      throw new RuntimeException("Clause cannot be both required and prohibited");
-  }
-
-  /**
-   * @deprecated Use {@link #getFieldQuery(String,String,boolean)} instead.
-   */
-  @Deprecated
-  protected Query getFieldQuery(String field, String queryText) throws ParseException {
-    // treat the text as if it was quoted, to drive phrase logic with old versions.
-    return getFieldQuery(field, queryText, true);
-  }
-
-  /**
-   * @exception ParseException throw in overridden method to disallow
-   */
-  protected Query getFieldQuery(String field, String queryText, boolean quoted)  throws ParseException {
-    // Use the analyzer to get all the tokens, and then build a TermQuery,
-    // PhraseQuery, or nothing based on the term count
-
-    TokenStream source;
-    try {
-      source = analyzer.reusableTokenStream(field, new StringReader(queryText));
-      source.reset();
-    } catch (IOException e) {
-      source = analyzer.tokenStream(field, new StringReader(queryText));
-    }
-    CachingTokenFilter buffer = new CachingTokenFilter(source);
-    TermToBytesRefAttribute termAtt = null;
-    PositionIncrementAttribute posIncrAtt = null;
-    int numTokens = 0;
-
-    boolean success = false;
-    try {
-      buffer.reset();
-      success = true;
-    } catch (IOException e) {
-      // success==false if we hit an exception
-    }
-    if (success) {
-      if (buffer.hasAttribute(TermToBytesRefAttribute.class)) {
-        termAtt = buffer.getAttribute(TermToBytesRefAttribute.class);
-      }
-      if (buffer.hasAttribute(PositionIncrementAttribute.class)) {
-        posIncrAtt = buffer.getAttribute(PositionIncrementAttribute.class);
-      }
-    }
-
-    int positionCount = 0;
-    boolean severalTokensAtSamePosition = false;
-
-    boolean hasMoreTokens = false;
-    if (termAtt != null) {
-      try {
-        hasMoreTokens = buffer.incrementToken();
-        while (hasMoreTokens) {
-          numTokens++;
-          int positionIncrement = (posIncrAtt != null) ? posIncrAtt.getPositionIncrement() : 1;
-          if (positionIncrement != 0) {
-            positionCount += positionIncrement;
-          } else {
-            severalTokensAtSamePosition = true;
-          }
-          hasMoreTokens = buffer.incrementToken();
-        }
-      } catch (IOException e) {
-        // ignore
-      }
-    }
-    try {
-      // rewind the buffer stream
-      buffer.reset();
-
-      // close original stream - all tokens buffered
-      source.close();
-    }
-    catch (IOException e) {
-      // ignore
-    }
-
-    if (numTokens == 0)
-      return null;
-    else if (numTokens == 1) {
-      BytesRef term = new BytesRef();
-      try {
-        boolean hasNext = buffer.incrementToken();
-        assert hasNext == true;
-        termAtt.toBytesRef(term);
-      } catch (IOException e) {
-        // safe to ignore, because we know the number of tokens
-      }
-      return newTermQuery(new Term(field, term));
-    } else {
-      if (severalTokensAtSamePosition || (!quoted && !autoGeneratePhraseQueries)) {
-        if (positionCount == 1 || (!quoted && !autoGeneratePhraseQueries)) {
-          // no phrase query:
-          BooleanQuery q = newBooleanQuery(positionCount == 1);
-          
-          BooleanClause.Occur occur = positionCount > 1 && operator == AND_OPERATOR ? 
-            BooleanClause.Occur.MUST : BooleanClause.Occur.SHOULD;
-
-          for (int i = 0; i < numTokens; i++) {
-            BytesRef term = new BytesRef();
-            try {
-              boolean hasNext = buffer.incrementToken();
-              assert hasNext == true;
-              termAtt.toBytesRef(term);
-            } catch (IOException e) {
-              // safe to ignore, because we know the number of tokens
-            }
-
-            Query currentQuery = newTermQuery(
-                new Term(field, term));
-            q.add(currentQuery, occur);
-          }
-          return q;
-        }
-        else {
-          // phrase query:
-          MultiPhraseQuery mpq = newMultiPhraseQuery();
-          mpq.setSlop(phraseSlop);
-          List<Term> multiTerms = new ArrayList<Term>();
-          int position = -1;
-          for (int i = 0; i < numTokens; i++) {
-            BytesRef term = new BytesRef();
-            int positionIncrement = 1;
-            try {
-              boolean hasNext = buffer.incrementToken();
-              assert hasNext == true;
-              termAtt.toBytesRef(term);
-              if (posIncrAtt != null) {
-                positionIncrement = posIncrAtt.getPositionIncrement();
-              }
-            } catch (IOException e) {
-              // safe to ignore, because we know the number of tokens
-            }
-
-            if (positionIncrement > 0 && multiTerms.size() > 0) {
-              if (enablePositionIncrements) {
-                mpq.add(multiTerms.toArray(new Term[0]),position);
-              } else {
-                mpq.add(multiTerms.toArray(new Term[0]));
-              }
-              multiTerms.clear();
-            }
-            position += positionIncrement;
-            multiTerms.add(new Term(field, term));
-          }
-          if (enablePositionIncrements) {
-            mpq.add(multiTerms.toArray(new Term[0]),position);
-          } else {
-            mpq.add(multiTerms.toArray(new Term[0]));
-          }
-          return mpq;
-        }
-      }
-      else {
-        PhraseQuery pq = newPhraseQuery();
-        pq.setSlop(phraseSlop);
-        int position = -1;
-
-
-        for (int i = 0; i < numTokens; i++) {
-          BytesRef term = new BytesRef();
-          int positionIncrement = 1;
-
-          try {
-            boolean hasNext = buffer.incrementToken();
-            assert hasNext == true;
-            termAtt.toBytesRef(term);
-            if (posIncrAtt != null) {
-              positionIncrement = posIncrAtt.getPositionIncrement();
-            }
-          } catch (IOException e) {
-            // safe to ignore, because we know the number of tokens
-          }
-
-          if (enablePositionIncrements) {
-            position += positionIncrement;
-            pq.add(new Term(field, term),position);
-          } else {
-            pq.add(new Term(field, term));
-          }
-        }
-        return pq;
-      }
-    }
-  }
-
-
-
-  /**
-   * Base implementation delegates to {@link #getFieldQuery(String,String,boolean)}.
-   * This method may be overridden, for example, to return
-   * a SpanNearQuery instead of a PhraseQuery.
-   *
-   * @exception ParseException throw in overridden method to disallow
-   */
-  protected Query getFieldQuery(String field, String queryText, int slop)
-        throws ParseException {
-    Query query = hasNewAPI ? getFieldQuery(field, queryText, true) : getFieldQuery(field, queryText);
-
-    if (query instanceof PhraseQuery) {
-      ((PhraseQuery) query).setSlop(slop);
-    }
-    if (query instanceof MultiPhraseQuery) {
-      ((MultiPhraseQuery) query).setSlop(slop);
-    }
-
-    return query;
-  }
-
-
-  /**
-   * @exception ParseException throw in overridden method to disallow
-   */
-  protected Query getRangeQuery(String field,
-                                String part1,
-                                String part2,
-                                boolean inclusive) throws ParseException
-  {
-    if (lowercaseExpandedTerms) {
-      part1 = part1.toLowerCase();
-      part2 = part2.toLowerCase();
-    }
-    try {
-      DateFormat df = DateFormat.getDateInstance(DateFormat.SHORT, locale);
-      df.setLenient(true);
-      Date d1 = df.parse(part1);
-      Date d2 = df.parse(part2);
-      if (inclusive) {
-        // The user can only specify the date, not the time, so make sure
-        // the time is set to the latest possible time of that date to really
-        // include all documents:
-        Calendar cal = Calendar.getInstance(locale);
-        cal.setTime(d2);
-        cal.set(Calendar.HOUR_OF_DAY, 23);
-        cal.set(Calendar.MINUTE, 59);
-        cal.set(Calendar.SECOND, 59);
-        cal.set(Calendar.MILLISECOND, 999);
-        d2 = cal.getTime();
-      }
-      DateTools.Resolution resolution = getDateResolution(field);
-      if (resolution == null) {
-        // no default or field specific date resolution has been set,
-        // use deprecated DateField to maintain compatibility with
-        // pre-1.9 Lucene versions.
-        part1 = DateField.dateToString(d1);
-        part2 = DateField.dateToString(d2);
-      } else {
-        part1 = DateTools.dateToString(d1, resolution);
-        part2 = DateTools.dateToString(d2, resolution);
-      }
-    }
-    catch (Exception e) { }
-
-    return newRangeQuery(field, part1, part2, inclusive);
-  }
-
- /**
-  * Builds a new BooleanQuery instance
-  * @param disableCoord disable coord
-  * @return new BooleanQuery instance
-  */
-  protected BooleanQuery newBooleanQuery(boolean disableCoord) {
-    return new BooleanQuery(disableCoord); 
-  }
-
- /**
-  * Builds a new BooleanClause instance
-  * @param q sub query
-  * @param occur how this clause should occur when matching documents
-  * @return new BooleanClause instance
-  */
-  protected BooleanClause newBooleanClause(Query q, BooleanClause.Occur occur) {
-    return new BooleanClause(q, occur);
-  }
- 
-  /**
-   * Builds a new TermQuery instance
-   * @param term term
-   * @return new TermQuery instance
-   */
-  protected Query newTermQuery(Term term){
-    return new TermQuery(term);
-  }
- 
-  /**
-   * Builds a new PhraseQuery instance
-   * @return new PhraseQuery instance
-   */
-  protected PhraseQuery newPhraseQuery(){
-    return new PhraseQuery();
-  }
- 
-  /**
-   * Builds a new MultiPhraseQuery instance
-   * @return new MultiPhraseQuery instance
-   */
-  protected MultiPhraseQuery newMultiPhraseQuery(){
-    return new MultiPhraseQuery();
-  }
- 
-  /**
-   * Builds a new PrefixQuery instance
-   * @param prefix Prefix term
-   * @return new PrefixQuery instance
-   */
-  protected Query newPrefixQuery(Term prefix){
-    PrefixQuery query = new PrefixQuery(prefix);
-    query.setRewriteMethod(multiTermRewriteMethod);
-    return query;
-  }
- 
-  /**
-   * Builds a new FuzzyQuery instance
-   * @param term Term
-   * @param minimumSimilarity minimum similarity
-   * @param prefixLength prefix length
-   * @return new FuzzyQuery Instance
-   */
-  protected Query newFuzzyQuery(Term term, float minimumSimilarity, int prefixLength) {
-    // FuzzyQuery doesn't yet allow constant score rewrite
-    return new FuzzyQuery(term,minimumSimilarity,prefixLength);
-  }
-
-  /**
-   * Builds a new TermRangeQuery instance
-   * @param field Field
-   * @param part1 min
-   * @param part2 max
-   * @param inclusive true if range is inclusive
-   * @return new TermRangeQuery instance
-   */
-  protected Query newRangeQuery(String field, String part1, String part2, boolean inclusive) {
-    final TermRangeQuery query = new TermRangeQuery(field, part1, part2, inclusive, inclusive, rangeCollator);
-    query.setRewriteMethod(multiTermRewriteMethod);
-    return query;
-  }
-  
-  /**
-   * Builds a new MatchAllDocsQuery instance
-   * @return new MatchAllDocsQuery instance
-   */
-  protected Query newMatchAllDocsQuery() {
-    return new MatchAllDocsQuery(); 
-  }
-
-  /**
-   * Builds a new WildcardQuery instance
-   * @param t wildcard term
-   * @return new WildcardQuery instance
-   */
-  protected Query newWildcardQuery(Term t) {
-    WildcardQuery query = new WildcardQuery(t);
-    query.setRewriteMethod(multiTermRewriteMethod);
-    return query;
-  }
-
-  /**
-   * Factory method for generating query, given a set of clauses.
-   * By default creates a boolean query composed of clauses passed in.
-   *
-   * Can be overridden by extending classes, to modify query being
-   * returned.
-   *
-   * @param clauses List that contains {@link BooleanClause} instances
-   *    to join.
-   *
-   * @return Resulting {@link Query} object.
-   * @exception ParseException throw in overridden method to disallow
-   */
-  protected Query getBooleanQuery(List<BooleanClause> clauses) throws ParseException {
-    return getBooleanQuery(clauses, false);
-  }
-
-  /**
-   * Factory method for generating query, given a set of clauses.
-   * By default creates a boolean query composed of clauses passed in.
-   *
-   * Can be overridden by extending classes, to modify query being
-   * returned.
-   *
-   * @param clauses List that contains {@link BooleanClause} instances
-   *    to join.
-   * @param disableCoord true if coord scoring should be disabled.
-   *
-   * @return Resulting {@link Query} object.
-   * @exception ParseException throw in overridden method to disallow
-   */
-  protected Query getBooleanQuery(List<BooleanClause> clauses, boolean disableCoord)
-    throws ParseException
-  {
-    if (clauses.size()==0) {
-      return null; // all clause words were filtered away by the analyzer.
-    }
-    BooleanQuery query = newBooleanQuery(disableCoord);
-    for(final BooleanClause clause: clauses) {
-      query.add(clause);
-    }
-    return query;
-  }
-
-  /**
-   * Factory method for generating a query. Called when parser
-   * parses an input term token that contains one or more wildcard
-   * characters (? and *), but is not a prefix term token (one
-   * that has just a single * character at the end)
-   *<p>
-   * Depending on settings, prefix term may be lower-cased
-   * automatically. It will not go through the default Analyzer,
-   * however, since normal Analyzers are unlikely to work properly
-   * with wildcard templates.
-   *<p>
-   * Can be overridden by extending classes, to provide custom handling for
-   * wildcard queries, which may be necessary due to missing analyzer calls.
-   *
-   * @param field Name of the field query will use.
-   * @param termStr Term token that contains one or more wild card
-   *   characters (? or *), but is not simple prefix term
-   *
-   * @return Resulting {@link Query} built for the term
-   * @exception ParseException throw in overridden method to disallow
-   */
-  protected Query getWildcardQuery(String field, String termStr) throws ParseException
-  {
-    if ("*".equals(field)) {
-      if ("*".equals(termStr)) return newMatchAllDocsQuery();
-    }
-    if (!allowLeadingWildcard && (termStr.startsWith("*") || termStr.startsWith("?")))
-      throw new ParseException("'*' or '?' not allowed as first character in WildcardQuery");
-    if (lowercaseExpandedTerms) {
-      termStr = termStr.toLowerCase();
-    }
-    Term t = new Term(field, termStr);
-    return newWildcardQuery(t);
-  }
-
-  /**
-   * Factory method for generating a query (similar to
-   * {@link #getWildcardQuery}). Called when parser parses an input term
-   * token that uses prefix notation; that is, contains a single '*' wildcard
-   * character as its last character. Since this is a special case
-   * of generic wildcard term, and such a query can be optimized easily,
-   * this usually results in a different query object.
-   *<p>
-   * Depending on settings, a prefix term may be lower-cased
-   * automatically. It will not go through the default Analyzer,
-   * however, since normal Analyzers are unlikely to work properly
-   * with wildcard templates.
-   *<p>
-   * Can be overridden by extending classes, to provide custom handling for
-   * wild card queries, which may be necessary due to missing analyzer calls.
-   *
-   * @param field Name of the field query will use.
-   * @param termStr Term token to use for building term for the query
-   *    (<b>without</b> trailing '*' character!)
-   *
-   * @return Resulting {@link Query} built for the term
-   * @exception ParseException throw in overridden method to disallow
-   */
-  protected Query getPrefixQuery(String field, String termStr) throws ParseException
-  {
-    if (!allowLeadingWildcard && termStr.startsWith("*"))
-      throw new ParseException("'*' not allowed as first character in PrefixQuery");
-    if (lowercaseExpandedTerms) {
-      termStr = termStr.toLowerCase();
-    }
-    Term t = new Term(field, termStr);
-    return newPrefixQuery(t);
-  }
-
-   /**
-   * Factory method for generating a query (similar to
-   * {@link #getWildcardQuery}). Called when parser parses
-   * an input term token that has the fuzzy suffix (~) appended.
-   *
-   * @param field Name of the field query will use.
-   * @param termStr Term token to use for building term for the query
-   *
-   * @return Resulting {@link Query} built for the term
-   * @exception ParseException throw in overridden method to disallow
-   */
-  protected Query getFuzzyQuery(String field, String termStr, float minSimilarity) throws ParseException
-  {
-    if (lowercaseExpandedTerms) {
-      termStr = termStr.toLowerCase();
-    }
-    Term t = new Term(field, termStr);
-    return newFuzzyQuery(t, minSimilarity, fuzzyPrefixLength);
-  }
-
-  /**
-   * Returns a String where the escape char has been
-   * removed, or kept only once if there was a double escape.
-   * 
-   * Supports escaped unicode characters, e. g. translates
-   * <code>\\u0041</code> to <code>A</code>.
-   * 
-   */
-  private String discardEscapeChar(String input) throws ParseException {
-    // Create char array to hold unescaped char sequence
-    char[] output = new char[input.length()];
-
-    // The length of the output can be less than the input
-    // due to discarded escape chars. This variable holds
-    // the actual length of the output
-    int length = 0;
-
-    // We remember whether the last processed character was 
-    // an escape character
-    boolean lastCharWasEscapeChar = false;
-
-    // The multiplier the current unicode digit must be multiplied with.
-    // E. g. the first digit must be multiplied with 16^3, the second with 16^2...
-    int codePointMultiplier = 0;
-
-    // Used to calculate the codepoint of the escaped unicode character
-    int codePoint = 0;
-
-    for (int i = 0; i < input.length(); i++) {
-      char curChar = input.charAt(i);
-      if (codePointMultiplier > 0) {
-        codePoint += hexToInt(curChar) * codePointMultiplier;
-        codePointMultiplier >>>= 4;
-        if (codePointMultiplier == 0) {
-          output[length++] = (char)codePoint;
-          codePoint = 0;
-        }
-      } else if (lastCharWasEscapeChar) {
-        if (curChar == 'u') {
-          // found an escaped unicode character
-          codePointMultiplier = 16 * 16 * 16;
-        } else {
-          // this character was escaped
-          output[length] = curChar;
-          length++;
-        }
-        lastCharWasEscapeChar = false;
-      } else {
-        if (curChar == '\\') {
-          lastCharWasEscapeChar = true;
-        } else {
-          output[length] = curChar;
-          length++;
-        }
-      }
-    }
-
-    if (codePointMultiplier > 0) {
-      throw new ParseException("Truncated unicode escape sequence.");
-    }
-
-    if (lastCharWasEscapeChar) {
-      throw new ParseException("Term can not end with escape character.");
-    }
-
-    return new String(output, 0, length);
-  }
-
-  /** Returns the numeric value of the hexadecimal character */
-  private static final int hexToInt(char c) throws ParseException {
-    if ('0' <= c && c <= '9') {
-      return c - '0';
-    } else if ('a' <= c && c <= 'f'){
-      return c - 'a' + 10;
-    } else if ('A' <= c && c <= 'F') {
-      return c - 'A' + 10;
-    } else {
-      throw new ParseException("None-hex character in unicode escape sequence: " + c);
-    }
-  }
-
-  /**
-   * Returns a String where those characters that QueryParser
-   * expects to be escaped are escaped by a preceding <code>\</code>.
-   */
-  public static String escape(String s) {
-    StringBuilder sb = new StringBuilder();
-    for (int i = 0; i < s.length(); i++) {
-      char c = s.charAt(i);
-      // These characters are part of the query syntax and must be escaped
-      if (c == '\\' || c == '+' || c == '-' || c == '!' || c == '(' || c == ')' || c == ':'
-        || c == '^' || c == '[' || c == ']' || c == '\"' || c == '{' || c == '}' || c == '~'
-        || c == '*' || c == '?' || c == '|' || c == '&') {
-        sb.append('\\');
-      }
-      sb.append(c);
-    }
-    return sb.toString();
-  }
-
-  /**
-   * Command line tool to test QueryParser, using {@link org.apache.lucene.analysis.SimpleAnalyzer}.
-   * Usage:<br>
-   * <code>java org.apache.lucene.queryParser.QueryParser &lt;input&gt;</code>
-   */
-//  public static void main(String[] args) throws Exception {
-//    if (args.length == 0) {
-//      System.out.println("Usage: java org.apache.lucene.queryParser.QueryParser <input>");
-//      System.exit(0);
-//    }
-//    QueryParser qp = new QueryParser(Version.LUCENE_CURRENT, "field",
-//                           new org.apache.lucene.analysis.SimpleAnalyzer());
-//    Query q = qp.parse(args[0]);
-//    System.out.println(q.toString("field"));
-//  }
-=======
     init(matchVersion, f, a);
   }
->>>>>>> 2ede77ba
 }
 
 PARSER_END(QueryParser)
@@ -1358,29 +315,7 @@
      [ fuzzySlop=<FUZZY_SLOP> { fuzzy=true; } ]
      [ <CARAT> boost=<NUMBER> [ fuzzySlop=<FUZZY_SLOP> { fuzzy=true; } ] ]
      {
-<<<<<<< HEAD
-       String termImage=discardEscapeChar(term.image);
-       if (wildcard) {
-       q = getWildcardQuery(field, termImage);
-       } else if (prefix) {
-         q = getPrefixQuery(field,
-           discardEscapeChar(term.image.substring
-          (0, term.image.length()-1)));
-       } else if (fuzzy) {
-       	  float fms = fuzzyMinSim;
-       	  try {
-            fms = Float.valueOf(fuzzySlop.image.substring(1)).floatValue();
-       	  } catch (Exception ignored) { }
-       	 if(fms < 0.0f || fms > 1.0f){
-       	   throw new ParseException("Minimum similarity for a FuzzyQuery has to be between 0.0f and 1.0f !");
-       	 }
-       	 q = getFuzzyQuery(field, termImage,fms);
-       } else {
-         q = hasNewAPI ? getFieldQuery(field, termImage, false) : getFieldQuery(field, termImage);
-       }
-=======
        q = handleBareTokenQuery(field, term, fuzzySlop, prefix, wildcard, fuzzy, regexp);
->>>>>>> 2ede77ba
      }
      | ( ( <RANGEIN_START> {startInc=true;} | <RANGEEX_START> )
          ( goop1=<RANGE_GOOP>|goop1=<RANGE_QUOTED> )
