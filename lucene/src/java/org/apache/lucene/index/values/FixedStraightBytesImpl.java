package org.apache.lucene.index.values;

/**
 * Licensed to the Apache Software Foundation (ASF) under one or more
 * contributor license agreements.  See the NOTICE file distributed with
 * this work for additional information regarding copyright ownership.
 * The ASF licenses this file to You under the Apache License, Version 2.0
 * (the "License"); you may not use this file except in compliance with
 * the License.  You may obtain a copy of the License at
 *
 *     http://www.apache.org/licenses/LICENSE-2.0
 *
 * Unless required by applicable law or agreed to in writing, software
 * distributed under the License is distributed on an "AS IS" BASIS,
 * WITHOUT WARRANTIES OR CONDITIONS OF ANY KIND, either express or implied.
 * See the License for the specific language governing permissions and
 * limitations under the License.
 */

import static org.apache.lucene.util.ByteBlockPool.BYTE_BLOCK_SIZE;

import java.io.IOException;

import org.apache.lucene.index.values.Bytes.BytesBaseSource;
import org.apache.lucene.index.values.Bytes.BytesReaderBase;
import org.apache.lucene.index.values.Bytes.BytesWriterBase;
import org.apache.lucene.store.Directory;
import org.apache.lucene.store.IOContext;
import org.apache.lucene.store.IndexInput;
import org.apache.lucene.store.IndexOutput;
import org.apache.lucene.util.AttributeSource;
import org.apache.lucene.util.ByteBlockPool;
import org.apache.lucene.util.ByteBlockPool.DirectTrackingAllocator;
import org.apache.lucene.util.BytesRef;
import org.apache.lucene.util.Counter;
import org.apache.lucene.util.IOUtils;
import org.apache.lucene.util.PagedBytes;

// Simplest storage: stores fixed length byte[] per
// document, with no dedup and no sorting.
/**
 * @lucene.experimental
 */
class FixedStraightBytesImpl {

  static final String CODEC_NAME = "FixedStraightBytes";
  static final int VERSION_START = 0;
  static final int VERSION_CURRENT = VERSION_START;

  static class Writer extends BytesWriterBase {
    private int size = -1;
    // start at -1 if the first added value is > 0
    private int lastDocID = -1;
    private final ByteBlockPool pool;
    private boolean merge;
    private final int byteBlockSize;
    private IndexOutput datOut;

    public Writer(Directory dir, String id, Counter bytesUsed, IOContext context) throws IOException {
      super(dir, id, CODEC_NAME, VERSION_CURRENT, bytesUsed, context);
      pool = new ByteBlockPool(new DirectTrackingAllocator(bytesUsed));
      byteBlockSize = BYTE_BLOCK_SIZE;
    }

    @Override
    public void add(int docID, BytesRef bytes) throws IOException {
      assert lastDocID < docID;
      assert !merge;
      if (size == -1) {
        if (bytes.length > BYTE_BLOCK_SIZE) {
          throw new IllegalArgumentException("bytes arrays > " + Short.MAX_VALUE + " are not supported");
        }
        size = bytes.length;
        pool.nextBuffer();
      } else if (bytes.length != size) {
        throw new IllegalArgumentException("expected bytes size=" + size
            + " but got " + bytes.length);
      }
      if (lastDocID+1 < docID) {
        advancePool(docID);
      }
      pool.copy(bytes);
      lastDocID = docID;
    }
    
    private final void advancePool(int docID) {
      assert !merge;
      long numBytes = (docID - (lastDocID+1))*size;
      while(numBytes > 0) {
        if (numBytes + pool.byteUpto < byteBlockSize) {
          pool.byteUpto += numBytes;
          numBytes = 0;
        } else {
          numBytes -= byteBlockSize - pool.byteUpto;
          pool.nextBuffer();
        }
      }
      assert numBytes == 0;
    }

    @Override
    protected void merge(MergeState state) throws IOException {
      merge = true;
      datOut = getDataOut();
      boolean success = false;
      try {
        if (state.liveDocs == null && state.reader instanceof Reader) {
          Reader reader = (Reader) state.reader;
          final int maxDocs = reader.maxDoc;
          if (maxDocs == 0) {
            return;
          }
          if (size == -1) {
            size = reader.size;
            datOut.writeInt(size);
          }
          if (lastDocID+1 < state.docBase) {
            fill(datOut, state.docBase);
            lastDocID = state.docBase-1;
          }
          // TODO should we add a transfer to API to each reader?
          final IndexInput cloneData = reader.cloneData();
          try {
            datOut.copyBytes(cloneData, size * maxDocs);
          } finally {
<<<<<<< HEAD
            IOUtils.closeSafely(false, cloneData);  
=======
            IOUtils.close(cloneData);  
>>>>>>> f997886f
          }
        
          lastDocID += maxDocs;
        } else {
          super.merge(state);
        }
        success = true;
      } finally {
        if (!success) {
          IOUtils.closeWhileHandlingException(datOut);
        }
      }
    }

    @Override
    protected void mergeDoc(int docID) throws IOException {
      assert lastDocID < docID;
      if (size == -1) {
        size = bytesRef.length;
        datOut.writeInt(size);
      }
      assert size == bytesRef.length;
      if (lastDocID+1 < docID) {
        fill(datOut, docID);
      }
      datOut.writeBytes(bytesRef.bytes, bytesRef.offset, bytesRef.length);
      lastDocID = docID;
    }



    // Fills up to but not including this docID
    private void fill(IndexOutput datOut, int docID) throws IOException {
      assert size >= 0;
      final long numBytes = (docID - (lastDocID+1))*size;
      final byte zero = 0;
      for (long i = 0; i < numBytes; i++) {
        datOut.writeByte(zero);
      }
    }

    @Override
    public void finish(int docCount) throws IOException {
      boolean success = false;
      try {
        if (!merge) {
          // indexing path - no disk IO until here
          assert datOut == null;
          datOut = getDataOut();
          if (size == -1) {
            datOut.writeInt(0);
          } else {
            datOut.writeInt(size);
            pool.writePool(datOut);
          }
          if (lastDocID + 1 < docCount) {
            fill(datOut, docCount);
          }
        } else {
          // merge path - datOut should be initialized
          assert datOut != null;
          if (size == -1) {// no data added
            datOut.writeInt(0);
          } else {
            fill(datOut, docCount);
          }
        }
        success = true;
      } finally {
        pool.dropBuffersAndReset();
        if (success) {
          IOUtils.close(datOut);
        } else {
          IOUtils.closeWhileHandlingException(datOut);
        }
      }
    }
  }
  
  public static class Reader extends BytesReaderBase {
    private final int size;
    private final int maxDoc;

    Reader(Directory dir, String id, int maxDoc, IOContext context) throws IOException {
      super(dir, id, CODEC_NAME, VERSION_START, false, context);
      size = datIn.readInt();
      this.maxDoc = maxDoc;
    }

    @Override
    public Source load() throws IOException {
      return size == 1 ? new SingleByteSource(cloneData(), maxDoc) : 
        new StraightBytesSource(cloneData(), size, maxDoc);
    }

    @Override
    public void close() throws IOException {
      datIn.close();
    }
    
    // specialized version for single bytes
    private static class SingleByteSource extends Source {
      private final int maxDoc;
      private final byte[] data;

      public SingleByteSource(IndexInput datIn, int maxDoc) throws IOException {
        this.maxDoc = maxDoc;
        try {
          data = new byte[maxDoc];
          datIn.readBytes(data, 0, data.length, false);
        } finally {
          IOUtils.close(datIn);
        }

      }

      @Override
      public BytesRef getBytes(int docID, BytesRef bytesRef) {
        bytesRef.length = 1;
        bytesRef.bytes = data;
        bytesRef.offset = docID;
        return bytesRef;
      }
      
      @Override
      public ValueType type() {
        return ValueType.BYTES_FIXED_STRAIGHT;
      }

      @Override
      public ValuesEnum getEnum(AttributeSource attrSource) throws IOException {
        return new SourceEnum(attrSource, type(), this, maxDoc) {
          @Override
          public int advance(int target) throws IOException {
            if (target >= numDocs) {
              return pos = NO_MORE_DOCS;
            }
            bytesRef.length = 1;
            bytesRef.bytes = data;
            bytesRef.offset = target;
            return pos = target;
          }
        };
      }

    }

    private static class StraightBytesSource extends BytesBaseSource {
      private final int size;
      private final int maxDoc;

      public StraightBytesSource(IndexInput datIn, int size, int maxDoc)
          throws IOException {
        super(datIn, null, new PagedBytes(PAGED_BYTES_BITS), size * maxDoc);
        this.size = size;
        this.maxDoc = maxDoc;
      }

      @Override
      public BytesRef getBytes(int docID, BytesRef bytesRef) {
        return data.fillSlice(bytesRef, docID * size, size);
      }
      
      @Override
      public int getValueCount() {
        return maxDoc;
      }

      @Override
      public ValueType type() {
        return ValueType.BYTES_FIXED_STRAIGHT;
      }

      @Override
      protected int maxDoc() {
        return maxDoc;
      }
    }

    @Override
    public ValuesEnum getEnum(AttributeSource source) throws IOException {
      return new FixedStraightBytesEnum(source, cloneData(), size, maxDoc);
    }

    private static final class FixedStraightBytesEnum extends ValuesEnum {
      private final IndexInput datIn;
      private final int size;
      private final int maxDoc;
      private int pos = -1;
      private final long fp;

      public FixedStraightBytesEnum(AttributeSource source, IndexInput datIn,
          int size, int maxDoc) throws IOException {
        super(source, ValueType.BYTES_FIXED_STRAIGHT);
        this.datIn = datIn;
        this.size = size;
        this.maxDoc = maxDoc;
        bytesRef.grow(size);
        bytesRef.length = size;
        bytesRef.offset = 0;
        fp = datIn.getFilePointer();
      }

      protected void copyFrom(ValuesEnum valuesEnum) {
        bytesRef = valuesEnum.bytesRef;
        if (bytesRef.bytes.length < size) {
          bytesRef.grow(size);
        }
        bytesRef.length = size;
        bytesRef.offset = 0;
      }

      public void close() throws IOException {
        datIn.close();
      }

      @Override
      public int advance(int target) throws IOException {
        if (target >= maxDoc || size == 0) {
          return pos = NO_MORE_DOCS;
        }
        if ((target - 1) != pos) // pos inc == 1
          datIn.seek(fp + target * size);
        datIn.readBytes(bytesRef.bytes, 0, size);
        return pos = target;
      }

      @Override
      public int docID() {
        return pos;
      }

      @Override
      public int nextDoc() throws IOException {
        if (pos >= maxDoc) {
          return pos = NO_MORE_DOCS;
        }
        return advance(pos + 1);
      }
    }

    @Override
    public ValueType type() {
      return ValueType.BYTES_FIXED_STRAIGHT;
    }
  }
}<|MERGE_RESOLUTION|>--- conflicted
+++ resolved
@@ -123,11 +123,7 @@
           try {
             datOut.copyBytes(cloneData, size * maxDocs);
           } finally {
-<<<<<<< HEAD
-            IOUtils.closeSafely(false, cloneData);  
-=======
             IOUtils.close(cloneData);  
->>>>>>> f997886f
           }
         
           lastDocID += maxDocs;
