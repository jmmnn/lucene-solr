package org.apache.lucene.index.values;

/**
 * Licensed to the Apache Software Foundation (ASF) under one or more
 * contributor license agreements.  See the NOTICE file distributed with
 * this work for additional information regarding copyright ownership.
 * The ASF licenses this file to You under the Apache License, Version 2.0
 * (the "License"); you may not use this file except in compliance with
 * the License.  You may obtain a copy of the License at
 *
 *     http://www.apache.org/licenses/LICENSE-2.0
 *
 * Unless required by applicable law or agreed to in writing, software
 * distributed under the License is distributed on an "AS IS" BASIS,
 * WITHOUT WARRANTIES OR CONDITIONS OF ANY KIND, either express or implied.
 * See the License for the specific language governing permissions and
 * limitations under the License.
 */

import java.io.IOException;

import org.apache.lucene.index.values.Bytes.BytesBaseSource;
import org.apache.lucene.index.values.Bytes.BytesReaderBase;
import org.apache.lucene.index.values.Bytes.BytesWriterBase;
import org.apache.lucene.store.Directory;
import org.apache.lucene.store.IOContext;
import org.apache.lucene.store.IndexInput;
import org.apache.lucene.store.IndexOutput;
import org.apache.lucene.util.ArrayUtil;
import org.apache.lucene.util.AttributeSource;
import org.apache.lucene.util.ByteBlockPool;
import org.apache.lucene.util.BytesRef;
import org.apache.lucene.util.Counter;
import org.apache.lucene.util.IOUtils;
import org.apache.lucene.util.PagedBytes;
import org.apache.lucene.util.RamUsageEstimator;
import org.apache.lucene.util.ByteBlockPool.DirectTrackingAllocator;
import org.apache.lucene.util.packed.PackedInts;
import org.apache.lucene.util.packed.PackedInts.ReaderIterator;

// Variable length byte[] per document, no sharing

/**
 * @lucene.experimental
 */
class VarStraightBytesImpl {

  static final String CODEC_NAME = "VarStraightBytes";
  static final int VERSION_START = 0;
  static final int VERSION_CURRENT = VERSION_START;

  static class Writer extends BytesWriterBase {
    private long address;
    // start at -1 if the first added value is > 0
    private int lastDocID = -1;
    private long[] docToAddress;
    private final ByteBlockPool pool;
    private IndexOutput datOut;
    private boolean merge = false;
    public Writer(Directory dir, String id, Counter bytesUsed, IOContext context)
        throws IOException {
      super(dir, id, CODEC_NAME, VERSION_CURRENT, bytesUsed, context);
      pool = new ByteBlockPool(new DirectTrackingAllocator(bytesUsed));
      docToAddress = new long[1];
      pool.nextBuffer(); // init
      bytesUsed.addAndGet(RamUsageEstimator.NUM_BYTES_INT);
    }

    // Fills up to but not including this docID
    private void fill(final int docID) {
      if (docID >= docToAddress.length) {
        int oldSize = docToAddress.length;
        docToAddress = ArrayUtil.grow(docToAddress, 1 + docID);
        bytesUsed.addAndGet((docToAddress.length - oldSize)
            * RamUsageEstimator.NUM_BYTES_INT);
      }
      for (int i = lastDocID + 1; i < docID; i++) {
        docToAddress[i] = address;
      }
    }

    @Override
    public void add(int docID, BytesRef bytes) throws IOException {
      assert !merge;
      if (bytes.length == 0) {
        return; // default
      }
      fill(docID);
      docToAddress[docID] = address;
      pool.copy(bytes);
      address += bytes.length;
      lastDocID = docID;
    }
    
    @Override
    protected void merge(MergeState state) throws IOException {
      merge = true;
      datOut = getDataOut();
      boolean success = false;
      try {
        if (state.liveDocs == null && state.reader instanceof Reader) {
          // bulk merge since we don't have any deletes
          Reader reader = (Reader) state.reader;
          final int maxDocs = reader.maxDoc;
          if (maxDocs == 0) {
            return;
          }
          if (lastDocID+1 < state.docBase) {
            fill(state.docBase);
            lastDocID = state.docBase-1;
          }
          final long numDataBytes;
          final IndexInput cloneIdx = reader.cloneIndex();
          try {
            numDataBytes = cloneIdx.readVLong();
            final ReaderIterator iter = PackedInts.getReaderIterator(cloneIdx);
            for (int i = 0; i < maxDocs; i++) {
              long offset = iter.next();
              ++lastDocID;
              if (lastDocID >= docToAddress.length) {
                int oldSize = docToAddress.length;
                docToAddress = ArrayUtil.grow(docToAddress, 1 + lastDocID);
                bytesUsed.addAndGet((docToAddress.length - oldSize)
                    * RamUsageEstimator.NUM_BYTES_INT);
              }
              docToAddress[lastDocID] = address + offset;
            }
            address += numDataBytes; // this is the address after all addr pointers are updated
            iter.close();
          } finally {
<<<<<<< HEAD
            IOUtils.closeSafely(false, cloneIdx);
=======
            IOUtils.close(cloneIdx);
>>>>>>> f997886f
          }
          final IndexInput cloneData = reader.cloneData();
          try {
            datOut.copyBytes(cloneData, numDataBytes);
          } finally {
<<<<<<< HEAD
            IOUtils.closeSafely(false, cloneData);  
=======
            IOUtils.close(cloneData);  
>>>>>>> f997886f
          }
        } else {
          super.merge(state);
        }
        success = true;
      } finally {
        if (!success) {
          IOUtils.closeWhileHandlingException(datOut);
        }
      }
    }
    
    @Override
    protected void mergeDoc(int docID) throws IOException {
      assert merge;
      assert lastDocID < docID;
      if (bytesRef.length == 0) {
        return; // default
      }
      fill(docID);
      datOut.writeBytes(bytesRef.bytes, bytesRef.offset, bytesRef.length);
      docToAddress[docID] = address;
      address += bytesRef.length;
      lastDocID = docID;
    }
    

    @Override
    public void finish(int docCount) throws IOException {
      boolean success = false;
      assert (!merge && datOut == null) || (merge && datOut != null); 
      final IndexOutput datOut = getDataOut();
      try {
        if (!merge) {
          // header is already written in getDataOut()
          pool.writePool(datOut);
        }
        success = true;
      } finally {
        if (success) {
          IOUtils.close(datOut);
        } else {
          IOUtils.closeWhileHandlingException(datOut);
        }
        pool.dropBuffersAndReset();
      }

      success = false;
      final IndexOutput idxOut = getIndexOut();
      try {
        if (lastDocID == -1) {
          idxOut.writeVLong(0);
          final PackedInts.Writer w = PackedInts.getWriter(idxOut, docCount,
              PackedInts.bitsRequired(0));
          for (int i = 0; i < docCount; i++) {
            w.add(0);
          }
          w.finish();
        } else {
          fill(docCount);
          idxOut.writeVLong(address);
          final PackedInts.Writer w = PackedInts.getWriter(idxOut, docCount,
              PackedInts.bitsRequired(address));
          for (int i = 0; i < docCount; i++) {
            w.add(docToAddress[i]);
          }
          w.finish();
        }
        success = true;
      } finally {
        bytesUsed.addAndGet(-(docToAddress.length)
            * RamUsageEstimator.NUM_BYTES_INT);
        docToAddress = null;
        if (success) {
          IOUtils.close(idxOut);
        } else {
          IOUtils.closeWhileHandlingException(idxOut);
        }
      }
    }

    public long ramBytesUsed() {
      return bytesUsed.get();
    }
  }

  public static class Reader extends BytesReaderBase {
    private final int maxDoc;

    Reader(Directory dir, String id, int maxDoc, IOContext context) throws IOException {
      super(dir, id, CODEC_NAME, VERSION_START, true, context);
      this.maxDoc = maxDoc;
    }

    @Override
    public Source load() throws IOException {
      return new Source(cloneData(), cloneIndex());
    }

    private class Source extends BytesBaseSource {
      private final PackedInts.Reader addresses;

      public Source(IndexInput datIn, IndexInput idxIn) throws IOException {
        super(datIn, idxIn, new PagedBytes(PAGED_BYTES_BITS), idxIn.readVLong());
        addresses = PackedInts.getReader(idxIn);
      }

      @Override
      public BytesRef getBytes(int docID, BytesRef bytesRef) {
        final long address = addresses.get(docID);
        final int length = docID == maxDoc - 1 ? (int) (totalLengthInBytes - address)
            : (int) (addresses.get(1 + docID) - address);
        return data.fillSlice(bytesRef, address, length);
      }
      
      @Override
      public ValuesEnum getEnum(AttributeSource attrSource) throws IOException {
        return new SourceEnum(attrSource, type(), this, maxDoc()) {
          @Override
          public int advance(int target) throws IOException {
            if (target >= numDocs) {
              return pos = NO_MORE_DOCS;
            }
            source.getBytes(target, bytesRef);
            return pos = target;
          }
        };
      }

      @Override
      public int getValueCount() {
        throw new UnsupportedOperationException();
      }

      @Override
      public ValueType type() {
        return ValueType.BYTES_VAR_STRAIGHT;
      }

      @Override
      protected int maxDoc() {
        return addresses.size();
      }
    }

    @Override
    public ValuesEnum getEnum(AttributeSource source) throws IOException {
      return new VarStraightBytesEnum(source, cloneData(), cloneIndex());
    }

    private class VarStraightBytesEnum extends ValuesEnum {
      private final PackedInts.ReaderIterator addresses;
      private final IndexInput datIn;
      private final IndexInput idxIn;
      private final long fp;
      private final long totBytes;
      private int pos = -1;
      private long nextAddress;

      protected VarStraightBytesEnum(AttributeSource source, IndexInput datIn,
          IndexInput idxIn) throws IOException {
        super(source, ValueType.BYTES_VAR_STRAIGHT);
        totBytes = idxIn.readVLong();
        fp = datIn.getFilePointer();
        addresses = PackedInts.getReaderIterator(idxIn);
        this.datIn = datIn;
        this.idxIn = idxIn;
        nextAddress = addresses.next();
      }

      @Override
      public void close() throws IOException {
        datIn.close();
        idxIn.close();
      }

      @Override
      public int advance(final int target) throws IOException {
        if (target >= maxDoc) {
          return pos = NO_MORE_DOCS;
        }
        final long addr = pos+1 == target ? nextAddress : addresses.advance(target);
        if (addr == totBytes) { // empty values at the end
          bytesRef.length = 0;
          bytesRef.offset = 0;
          return pos = target;
        }
        datIn.seek(fp + addr);
        final int size = (int) (target == maxDoc - 1 ? totBytes - addr
            : (nextAddress = addresses.next()) - addr);
        if (bytesRef.bytes.length < size) {
          bytesRef.grow(size);
        }
        bytesRef.length = size;
        datIn.readBytes(bytesRef.bytes, 0, size);
        return pos = target;
      }

      @Override
      public int docID() {
        return pos;
      }

      @Override
      public int nextDoc() throws IOException {
        return advance(pos + 1);
      }
    }

    @Override
    public ValueType type() {
      return ValueType.BYTES_VAR_STRAIGHT;
    }
  }
}<|MERGE_RESOLUTION|>--- conflicted
+++ resolved
@@ -128,21 +128,13 @@
             address += numDataBytes; // this is the address after all addr pointers are updated
             iter.close();
           } finally {
-<<<<<<< HEAD
-            IOUtils.closeSafely(false, cloneIdx);
-=======
             IOUtils.close(cloneIdx);
->>>>>>> f997886f
           }
           final IndexInput cloneData = reader.cloneData();
           try {
             datOut.copyBytes(cloneData, numDataBytes);
           } finally {
-<<<<<<< HEAD
-            IOUtils.closeSafely(false, cloneData);  
-=======
             IOUtils.close(cloneData);  
->>>>>>> f997886f
           }
         } else {
           super.merge(state);
