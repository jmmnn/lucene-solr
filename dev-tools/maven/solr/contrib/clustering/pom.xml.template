<project xmlns="http://maven.apache.org/POM/4.0.0"
         xmlns:xsi="http://www.w3.org/2001/XMLSchema-instance"
         xsi:schemaLocation="http://maven.apache.org/POM/4.0.0 http://maven.apache.org/maven-v4_0_0.xsd">
  <!--
    Licensed to the Apache Software Foundation (ASF) under one
    or more contributor license agreements.  See the NOTICE file
    distributed with this work for additional information
    regarding copyright ownership.  The ASF licenses this file
    to you under the Apache License, Version 2.0 (the
    "License"); you may not use this file except in compliance
    with the License.  You may obtain a copy of the License at

    http://www.apache.org/licenses/LICENSE-2.0

    Unless required by applicable law or agreed to in writing,
    software distributed under the License is distributed on an
    "AS IS" BASIS, WITHOUT WARRANTIES OR CONDITIONS OF ANY
    KIND, either express or implied.  See the License for the
    specific language governing permissions and limitations
    under the License.
  -->
  <modelVersion>4.0.0</modelVersion>
  <parent>
    <groupId>org.apache.solr</groupId>
    <artifactId>solr-parent</artifactId>
    <version>@version@</version>
    <relativePath>../../pom.xml</relativePath>
  </parent>
  <groupId>org.apache.solr</groupId>
  <artifactId>solr-clustering</artifactId>
  <packaging>jar</packaging>
  <name>Apache Solr Clustering</name>
  <description>Apache Solr Clustering</description>
  <properties>
    <module-directory>solr/contrib/clustering</module-directory>
<<<<<<< HEAD
    <build-directory>../../build/contrib/clustering</build-directory>
    <tests.luceneMatchVersion>4.0</tests.luceneMatchVersion>
=======
    <build-directory>build</build-directory>
>>>>>>> 7e81fcb2
  </properties>
  <dependencies>
    <dependency>
      <groupId>${project.groupId}</groupId>
      <artifactId>solr-core</artifactId>
      <version>${project.version}</version>
    </dependency>
    <dependency>
      <groupId>${project.groupId}</groupId>
      <artifactId>solr-test-framework</artifactId>
      <version>${project.version}</version>
      <scope>test</scope>
    </dependency>
    <dependency>
      <groupId>${project.groupId}</groupId>
      <artifactId>solr-solrj</artifactId>
      <version>${project.version}</version>
    </dependency>
    <dependency>
      <groupId>org.apache.lucene</groupId>
      <artifactId>lucene-analyzers-common</artifactId>
      <version>${project.version}</version>
    </dependency>
    <dependency>
      <groupId>org.apache.lucene</groupId>
      <artifactId>lucene-test-framework</artifactId>
      <version>${project.version}</version>
      <scope>test</scope>
    </dependency>
    <dependency>
      <groupId>com.google.guava</groupId>
      <artifactId>guava</artifactId>
    </dependency>
    <dependency>
      <groupId>javax.servlet</groupId>
      <artifactId>servlet-api</artifactId>
      <scope>provided</scope>
    </dependency>
    <dependency>
      <groupId>org.carrot2</groupId>
      <artifactId>carrot2-core</artifactId>
      <exclusions>
        <exclusion>
          <groupId>org.apache.lucene</groupId>
          <artifactId>lucene-core</artifactId>
        </exclusion>
        <exclusion>
          <groupId>org.apache.lucene</groupId>
          <artifactId>lucene-analyzers</artifactId>
        </exclusion>
        <exclusion>
          <groupId>org.apache.lucene</groupId>
          <artifactId>lucene-highlighter</artifactId>
        </exclusion>
        <exclusion>
          <groupId>org.apache.lucene</groupId>
          <artifactId>lucene-snowball</artifactId>
        </exclusion>
        <exclusion>
          <groupId>org.apache.lucene</groupId>
          <artifactId>lucene-smartcn</artifactId>
        </exclusion>
      </exclusions>
    </dependency>
    <dependency>
      <groupId>junit</groupId>
      <artifactId>junit</artifactId>
      <scope>test</scope>
    </dependency>
    <dependency>
      <groupId>org.mortbay.jetty</groupId>
      <artifactId>jetty</artifactId>
      <scope>test</scope>
    </dependency>
    <dependency>
      <groupId>org.mortbay.jetty</groupId>
      <artifactId>jetty-util</artifactId>
      <scope>test</scope>
    </dependency>
  </dependencies>
  <build>
    <directory>${build-directory}</directory>
    <outputDirectory>${build-directory}/classes</outputDirectory>
    <testOutputDirectory>${build-directory}/test-classes</testOutputDirectory>
    <sourceDirectory>src/java</sourceDirectory>
    <testSourceDirectory>src/test</testSourceDirectory>
    <testResources>
      <testResource>
        <directory>src/test-files</directory>
      </testResource>
      <testResource>
        <directory>../../src/test-files</directory>
      </testResource>
    </testResources>
    <plugins>
      <plugin>
        <groupId>org.apache.maven.plugins</groupId>
        <artifactId>maven-surefire-plugin</artifactId>
        <configuration>
          <systemPropertyVariables>
            <java.util.logging.config.file>../../../../testlogging.properties</java.util.logging.config.file>
          </systemPropertyVariables>
        </configuration>
      </plugin>
    </plugins>
  </build>
</project><|MERGE_RESOLUTION|>--- conflicted
+++ resolved
@@ -33,12 +33,7 @@
   <description>Apache Solr Clustering</description>
   <properties>
     <module-directory>solr/contrib/clustering</module-directory>
-<<<<<<< HEAD
     <build-directory>../../build/contrib/clustering</build-directory>
-    <tests.luceneMatchVersion>4.0</tests.luceneMatchVersion>
-=======
-    <build-directory>build</build-directory>
->>>>>>> 7e81fcb2
   </properties>
   <dependencies>
     <dependency>
